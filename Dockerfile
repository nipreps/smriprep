--- conflicted
+++ resolved
@@ -25,9 +25,7 @@
 ## Start with ubuntu base as in FastSurfer Docker image
 ## https://github.com/Deep-MI/FastSurfer/blob/0749f38e656ed0da977c408b4383db88e1a8b563/Docker/Dockerfile
 
-<<<<<<< HEAD
-FROM ubuntu:20.04 AS build
-=======
+FROM ubuntu:focal-20210416
 # Prepare environment
 RUN apt-get update && \
     apt-get install -y --no-install-recommends \
@@ -45,66 +43,18 @@
                     unzip \
                     xvfb && \
     apt-get clean && rm -rf /var/lib/apt/lists/* /tmp/* /var/tmp/*
->>>>>>> d929c90f
+
 
 ENV LANG=C.UTF-8
 ARG PYTHON_VERSION=3.6
 ARG CONDA_FILE=Miniconda3-py37_4.10.3-Linux-x86_64.sh
 ENV DEBIAN_FRONTEND=noninteractive
 
-<<<<<<< HEAD
-# Install packages needed for build
-RUN apt-get update && apt-get install -y --no-install-recommends \
-      wget \
-      git \
-      ca-certificates \
-      curl \
-      upx \
-      git \
-      file && \
-    apt clean && \
-    rm -rf /var/lib/apt/lists/* /tmp/* /var/tmp/* 
-
-# git clone dev branch of FastSurfer
-RUN cd /opt && mkdir /fastsurfer \
-    && git clone -b stable https://github.com/Deep-MI/FastSurfer.git \
-    && cp /opt/FastSurfer/fastsurfer_env_gpu.yml /fastsurfer/fastsurfer_env_gpu.yml
-
-# Install conda
-RUN wget --no-check-certificate -qO ~/miniconda.sh https://repo.continuum.io/miniconda/$CONDA_FILE  && \
-     chmod +x ~/miniconda.sh && \
-     ~/miniconda.sh -b -p /opt/conda && \
-     rm ~/miniconda.sh 
-
-ENV PATH /opt/conda/bin:$PATH
-
-# install freesurfer from sMRIPrep version
-RUN curl -sSL https://surfer.nmr.mgh.harvard.edu/pub/dist/freesurfer/6.0.1/freesurfer-Linux-centos6_x86_64-stable-pub-v6.0.1-f53a55a.tar.gz \
-    | tar zxv --no-same-owner -C /opt \
-    --exclude='freesurfer/diffusion' \
-    --exclude='freesurfer/docs' \
-    --exclude='freesurfer/fsfast' \
-    --exclude='freesurfer/lib/cuda' \
-    --exclude='freesurfer/lib/qt' \
-    --exclude='freesurfer/matlab' \
-    --exclude='freesurfer/mni/share/man' \
-    --exclude='freesurfer/subjects/fsaverage_sym' \
-    --exclude='freesurfer/subjects/fsaverage3' \
-    --exclude='freesurfer/subjects/fsaverage4' \
-    --exclude='freesurfer/subjects/cvs_avg35' \
-    --exclude='freesurfer/subjects/cvs_avg35_inMNI152' \
-    --exclude='freesurfer/subjects/bert' \
-    --exclude='freesurfer/subjects/lh.EC_average' \
-    --exclude='freesurfer/subjects/rh.EC_average' \
-    --exclude='freesurfer/subjects/sample-*.mgz' \
-    --exclude='freesurfer/subjects/V1_average' \
-    --exclude='freesurfer/trctrain'
-=======
 # Installing freesurfer
 COPY docker/files/freesurfer7.2-exclude.txt /usr/local/etc/freesurfer7.2-exclude.txt
 RUN curl -sSL https://surfer.nmr.mgh.harvard.edu/pub/dist/freesurfer/7.2.0/freesurfer-linux-ubuntu18_amd64-7.2.0.tar.gz \
-￼    | tar zxv --no-same-owner -C /opt --exclude-from=/usr/local/etc/freesurfer7.2-exclude.txt
->>>>>>> d929c90f
+     | tar zxv --no-same-owner -C /opt --exclude-from=/usr/local/etc/freesurfer7.2-exclude.txt
+
 
 # Install required packages for freesurfer to run
 RUN apt-get update && apt-get install -y --no-install-recommends \
@@ -258,20 +208,6 @@
            xvfb \
     && apt-get clean \
     && rm -rf /var/lib/apt/lists/* \
-<<<<<<< HEAD
-#    && curl -sSL --retry 5 -o /tmp/multiarch.deb http://archive.ubuntu.com/ubuntu/pool/main/g/glibc/multiarch-support_2.27-3ubuntu1.2_amd64.deb \
-#    && dpkg -i /tmp/multiarch.deb \
-#    && rm /tmp/multiarch.deb \
-#    && curl -sSL --retry 5 -o /tmp/libxp6.deb http://mirrors.kernel.org/debian/pool/main/libx/libxp/libxp6_1.0.2-2_amd64.deb \
-#    && dpkg -i /tmp/libxp6.deb \
-#    && rm /tmp/libxp6.deb \
-#    && curl -sSL --retry 5 -o /tmp/libpng.deb http://snapshot.debian.org/archive/debian-security/20160113T213056Z/pool/updates/main/libp/libpng/libpng12-0_1.2.49-1%2Bdeb7u2_amd64.deb \
-#    && dpkg -i /tmp/libpng.deb \
-#    && rm /tmp/libpng.deb \
-#    && apt-get install -f \
-#    && apt-get clean \
-#    && rm -rf /var/lib/apt/lists/* \
-=======
     && curl -sSL --retry 5 -o /tmp/multiarch.deb http://archive.ubuntu.com/ubuntu/pool/main/g/glibc/multiarch-support_2.27-3ubuntu1.5_amd64.deb \
     && dpkg -i /tmp/multiarch.deb \
     && rm /tmp/multiarch.deb \
@@ -284,7 +220,6 @@
     && apt-get install -f \
     && apt-get clean \
     && rm -rf /var/lib/apt/lists/* \
->>>>>>> d929c90f
     && gsl2_path="$(find / -name 'libgsl.so.19' || printf '')" \
     && if [ -n "$gsl2_path" ]; then \
          ln -sfv "$gsl2_path" "$(dirname $gsl2_path)/libgsl.so.0"; \
