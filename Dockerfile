--- conflicted
+++ resolved
@@ -61,21 +61,13 @@
     PATH="$FREESURFER_HOME/bin:$FSFAST_HOME/bin:$FREESURFER_HOME/tktools:$MINC_BIN_DIR:$PATH"
 
 # Installing Neurodebian packages (FSL, AFNI, git)
-<<<<<<< HEAD
-RUN "curl -sSL http://neuro.debian.net/lists/$( lsb_release -c | cut -f2 ).us-ca.full" >> /etc/apt/sources.list.d/neurodebian.sources.list && \
-=======
 RUN curl -sSL "http://neuro.debian.net/lists/$( lsb_release -c | cut -f2 ).us-ca.full" >> /etc/apt/sources.list.d/neurodebian.sources.list && \
->>>>>>> 4f76c94a
     apt-key add /root/.neurodebian.gpg && \
     (apt-key adv --refresh-keys --keyserver hkp://ha.pool.sks-keyservers.net 0xA5D32F012649A5A9 || true)
 
 RUN apt-get update && \
     apt-get install -y --no-install-recommends \
                     fsl-core=5.0.9-5~nd16.04+1 \
-<<<<<<< HEAD
-=======
-                    fsl-mni152-templates=5.0.7-2 \
->>>>>>> 4f76c94a
                     afni=16.2.07~dfsg.1-5~nd16.04+1 \
                     connectome-workbench=1.3.2-2~nd16.04+1 \
                     convert3d
