--- conflicted
+++ resolved
@@ -48,15 +48,14 @@
       "type": "Researcher"
     },
     {
-<<<<<<< HEAD
       "affiliation": "Beckman Institute for Advanced Science & Technology, University of Illinois at Urbana-Champaign, IL, USA",
       "name": "Camacho, Paul B.",
       "orcid": "0000-0001-9048-7307",
-=======
+    },
+    {
       "affiliation": "Department of Pediatrics, University of Minnesota, MN, USA",
       "name": "Feczko, Eric",
       "orcid": "0000-0003-1337-5517",
->>>>>>> 1a078959
       "type": "Researcher"
     }
   ],
