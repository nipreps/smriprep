# reusable anchors
_machine_defaults: &machine_defaults
  environment:
    TZ: "/usr/share/zoneinfo/America/Los_Angeles"
    SCRATCH: "/scratch"
  machine:
    image: ubuntu-2204:current
    docker_layer_caching: true
  working_directory: /tmp/src/smriprep
  resource_class: large

_python_defaults: &python_defaults
  docker:
    - image: cimg/python:3.10.9
  working_directory: /tmp/src/smriprep

_docker_auth: &docker_auth
  name: Docker authentication
  command: |
    if [[ -n $DOCKER_PAT ]]; then
      echo "$DOCKER_PAT" | docker login -u $DOCKER_USER --password-stdin
    fi

_setup_docker_registry: &setup_docker_registry
  name: Set up Docker registry
  command: |
    if [[ -f /tmp/images/registry.tar.gz ]]; then
      echo "Loading saved registry image"
      docker load < /tmp/images/registry.tar.gz
    else
      echo "Pulling registry image from DockerHub"
      docker pull registry:2
    fi
    docker run -d -p 5000:5000 --restart=always --name=registry \
        -v /tmp/docker:/var/lib/registry registry:2

_pull_from_registry: &pull_from_registry
  name: Pull and tag image from local registry
  command: |
    docker pull localhost:5000/smriprep
    docker tag localhost:5000/smriprep nipreps/smriprep:latest

docs_deploy: &docs
  docker:
    - image: node:8.10.0
  working_directory: /tmp/gh-pages
  steps:
    - run:
        name: Check whether this is the original repo
        command: |
          if [[ "$CIRCLE_PROJECT_USERNAME" != "nipreps" ]]; then
              echo "Not in nipreps/smriprep - skipping docs deploy."
              circleci step halt
          fi
    - add_ssh_keys:
        fingerprints:
          - "80:ec:ae:e8:92:1f:88:83:2a:e0:ee:35:39:79:85:88"
    - run:
        name: Install gh-pages tool
        command: |
          npm install -g --silent gh-pages@2.0.1
    - checkout
    - run:
        name: Set git settings
        command: |
          git config user.email "nipreps@gmail.com"
          git config user.name "nipreps-bot"
    - attach_workspace:
        at: docs/_build
    - run:
        name: Disable jekyll builds
        command: touch docs/_build/html/.nojekyll
    - run:
        name: Deploy docs to gh-pages branch
        command: gh-pages --dotfiles --message "doc(update) [skip ci]" --dist docs/_build/html

<<<<<<< HEAD
version: 2.1
aliases:
  - &src "/tmp/src/smriprep"
orbs:
  docker: circleci/docker@2.1.4

jobs:
  build:
    <<: *machine_defaults
=======
_docker_auth: &docker_auth
  name: Docker authentication
  command: |
    if [[ -n $DOCKER_PAT ]]; then
      echo "$DOCKER_PAT" | docker login -u $DOCKER_USER --password-stdin
    fi

version: 2.1
orbs:
  docker: circleci/docker@2.1.4
  codecov: codecov/codecov@3.2.4

jobs:
  build:
    machine:
      image: ubuntu-2004:202104-01
    working_directory: /tmp/src/smriprep
    environment:
      TZ: "/usr/share/zoneinfo/America/Los_Angeles"
      SCRATCH: "/scratch"
>>>>>>> fb6937e3
    steps:
      - checkout:
          path: *src
      - restore_cache:
          keys:
            - build-v0-{{ .Branch }}-{{ .Revision }}
            - build-v0--{{ .Revision }}
            - build-v0-{{ .Branch }}-
            - build-v0-master-
            - build-v0-
          paths:
            - /tmp/docker
            - /tmp/images
      - docker/install-docker-credential-helper
      - run: *docker_auth
<<<<<<< HEAD
      - run: *setup_docker_registry
      - run:
          name: Save docker registry
=======
      - run:
          name: Set up Docker registry
>>>>>>> fb6937e3
          command: |
            if [[ ! -f /tmp/images/registry.tar.gz ]]; then
              mkdir -p /tmp/images
              docker save registry:2 | gzip > /tmp/images/registry.tar.gz
            fi
      - run:
          name: Pull Ubuntu/jammy image
          command: |
            set +e
            docker pull localhost:5000/ubuntu
            success=$?
            set -e
            if [[ "$success" = "0" ]]; then
                echo "Pulling from local registry"
                docker tag localhost:5000/ubuntu ubuntu:jammy-20221130
            else
                echo "Pulling from Docker Hub"
                docker pull ubuntu:jammy-20221130
                docker tag ubuntu:jammy-20221130 localhost:5000/ubuntu
                docker push localhost:5000/ubuntu
            fi
      - run:
          name: Pull sMRIPrep Docker image
          command: |
            set +e
            docker pull localhost:5000/smriprep
            success=$?
            set -e
            if [[ "$success" = "0" ]]; then
                echo "Pulled from local registry"
                docker tag localhost:5000/smriprep nipreps/smriprep:latest
                docker tag localhost:5000/smriprep nipreps/smriprep
            else
                echo "Pulling from Docker Hub"
                docker pull nipreps/smriprep:latest
            fi
      - run:
          name: Build Docker image
          no_output_timeout: 60m
          command: |
            export PY3=$( pyenv versions | awk '/^\* 3/ { print $2 }' )
            pyenv local $PY3
            # Get version, update files.
            THISVERSION=$( python3 get_version.py )
            if [[ ${THISVERSION:0:1} == "0" ]] ; then
              echo "WARNING: latest git tag could not be found"
              echo "Please, make sure you fetch all tags from upstream with"
              echo "the command ``git fetch --tags --verbose`` and push"
              echo "them to your fork with ``git push origin --tags``"
            fi
            # Build docker image
            e=1 && for i in {1..5}; do
              docker build --rm \
                --cache-from=nipreps/smriprep \
                -t nipreps/smriprep:latest \
                --build-arg BUILD_DATE=`date -u +"%Y-%m-%dT%H:%M:%SZ"` \
                --build-arg VCS_REF=`git rev-parse --short HEAD` \
                --build-arg VERSION="${CIRCLE_TAG:-$THISVERSION}" . \
              && e=0 && break || sleep 15
            done && [ "$e" -eq "0" ]
      - run:
          name: Check Docker image
          command: |
            export PY3=$( pyenv versions | awk '/^\* 3/ { print $2 }' )
            pyenv local $PY3
            # Get version, update files.
            THISVERSION=$( python3 get_version.py )
            BUILT_VERSION=$( docker run --rm nipreps/smriprep:latest --version )
            BUILT_VERSION=${BUILT_VERSION%$'\r'}
            BUILT_VERSION=${BUILT_VERSION#*"smriprep v"}
            echo "VERSION: \"$THISVERSION\""
            echo "BUILT: \"$BUILT_VERSION\""
            set -e
            test "$BUILT_VERSION" = "$THISVERSION"

      - run:
          name: Docker push to local registry
          no_output_timeout: 40m
          command: |
            docker tag nipreps/smriprep:latest localhost:5000/smriprep
            docker push localhost:5000/smriprep
      - run:
          name: Docker registry garbage collection
          command: |
            docker exec -it registry /bin/registry garbage-collect --delete-untagged \
                /etc/docker/registry/config.yml
      - save_cache:
         key: build-v0-{{ .Branch }}-{{ .Revision }}
         paths:
            - /tmp/docker
            - /tmp/images

      - persist_to_workspace:
          root: /tmp
          paths:
            - src/smriprep
            - .force

  get_data:
    <<: *python_defaults
    working_directory: /home/circleci/data
    steps:
      - restore_cache:
          keys:
            - testdata-v2-{{ .Branch }}-{{ epoch }}
            - testdata-v2-{{ .Branch }}
            - testdata-v2-
      - run:
          name: Get test data from ds000005
          command: |
            mkdir -p /tmp/data
            if [[ ! -d /tmp/data/ds005 ]]; then
              wget --retry-connrefused --waitretry=5 --read-timeout=20 --timeout=15 -t 0 -q \
                -O ds005_downsampled.tar.gz "https://files.osf.io/v1/resources/fvuh8/providers/osfstorage/57f32a429ad5a101f977eb75"
              tar xvzf ds005_downsampled.tar.gz -C /tmp/data/
            else
              echo "Dataset ds000005 was cached"
            fi
      - run:
          name: Get test data from ds000054
          command: |
            if [[ ! -d /tmp/data/ds054 ]]; then
              wget --retry-connrefused --waitretry=5 --read-timeout=20 --timeout=15 -t 0 -q \
                -O ds054_downsampled.tar.gz "https://files.osf.io/v1/resources/fvuh8/providers/osfstorage/57f32c22594d9001ef91bf9e"
              tar xvzf ds054_downsampled.tar.gz -C /tmp/data/
            else
              echo "Dataset ds000054 was cached"
            fi
      - run:
          name: Get FreeSurfer derivatives for ds000005
          command: |
            if [[ ! -d /tmp/ds005/freesurfer ]]; then
              mkdir -p /tmp/ds005
              wget --retry-connrefused --waitretry=5 --read-timeout=20 --timeout=15 -t 0 -q \
                -O ds005_derivatives_freesurfer.tar.gz "https://files.osf.io/v1/resources/fvuh8/providers/osfstorage/58fe59eb594d900250960180"
              tar xvzf ds005_derivatives_freesurfer.tar.gz -C /tmp/ds005
            else
              echo "FreeSurfer derivatives of ds000005 were cached"
            fi
      - run:
          name: Store FreeSurfer license file
          command: |
            mkdir -p /tmp/fslicense
            cd /tmp/fslicense
            echo "cHJpbnRmICJrcnp5c3p0b2YuZ29yZ29sZXdza2lAZ21haWwuY29tXG41MTcyXG4gKkN2dW12RVYzelRmZ1xuRlM1Si8yYzFhZ2c0RVxuIiA+IGxpY2Vuc2UudHh0Cg==" | base64 -d | sh
      - persist_to_workspace:
          root: /tmp
          paths:
            - fslicense
      - save_cache:
          key: testdata-v2-{{ .Branch }}-{{ epoch }}
          paths:
            - /tmp/data
            - /tmp/ds005/freesurfer
      - checkout:
          path: /tmp/src/smriprep
      - restore_cache:
          keys:
            - templateflow-v1-{{ .Branch }}-{{ epoch }}
            - templateflow-v1-{{ .Branch }}
            - templateflow-v1-
      - restore_cache:
          keys:
            - env-v1-{{ .Branch }}-{{ epoch }}
            - env-v1-{{ .Branch }}
            - env-v1-
      - run:
          name: Pull TemplateFlow down, pre-cache some templates
          command: |
            export TEMPLATEFLOW_HOME=/tmp/templateflow
            pip install -U --user --no-cache-dir "$( grep templateflow /tmp/src/smriprep/setup.cfg | xargs )"
            python -c "from templateflow import api as tfapi; \
                       tfapi.get(['MNI152Lin', 'MNI152NLin2009cAsym', 'OASIS30ANTs'], suffix='T1w'); \
                       tfapi.get(['MNI152Lin', 'MNI152NLin2009cAsym', 'OASIS30ANTs'], desc='brain', suffix='mask'); \
                       tfapi.get('OASIS30ANTs', resolution=1, desc='4', suffix='dseg'); \
                       tfapi.get(['OASIS30ANTs', 'NKI'], resolution=1, label='brain', suffix='probseg'); \
                       tfapi.get(['MNI152NLin2009cAsym', 'OASIS30ANTs', 'NKI'], resolution=1, \
                                 desc='BrainCerebellumExtraction', suffix='mask'); \
                       tfapi.get(['MNI152NLin2009cAsym', 'OASIS30ANTs', 'NKI'], resolution=1, \
                                 desc='BrainCerebellumRegistration', suffix='mask'); \
                       tfapi.get('OASIS30ANTs', resolution=1, label=['WM', 'BS'], suffix='probseg'); \
                       tfapi.get('MNI152NLin2009cAsym', resolution=2, label='WM', suffix='probseg');"
      - save_cache:
          key: templateflow-v1-{{ .Branch }}-{{ epoch }}
          paths:
            - /tmp/templateflow
      - save_cache:
          key: env-v1-{{ .Branch }}-{{ epoch }}
          paths:
            - /home/circleci/.local

  test_wrapper:
<<<<<<< HEAD
    <<: *machine_defaults
=======
    machine:
      image: ubuntu-2004:202104-01
>>>>>>> fb6937e3
    steps:
      - attach_workspace:
          at: /tmp
      - restore_cache:
          keys:
            - build-v0-{{ .Branch }}-{{ .Revision }}
          paths:
            - /tmp/docker
            - /tmp/images
      - docker/install-docker-credential-helper
      - run: *docker_auth
<<<<<<< HEAD
      - run: *setup_docker_registry
      - run: *pull_from_registry
=======
      - run:
          name: Set up Docker registry
          command: |
            if [[ -f /tmp/images/registry.tar.gz ]]; then
              echo "Loading saved registry image"
              docker load < /tmp/images/registry.tar.gz
            else
              echo "Pulling registry image from DockerHub"
              docker pull registry:2
            fi
            docker run -d -p 5000:5000 --restart=always --name=registry \
                -v /tmp/docker:/var/lib/registry registry:2
      - run:
          name: Pull images from local registry
          command: |
            docker pull localhost:5000/smriprep
            docker tag localhost:5000/smriprep nipreps/smriprep:latest
>>>>>>> fb6937e3
      - checkout
      - run:
          name: Test smriprep-wrapper (Python 2)
          command: |
            export PY2=$( pyenv versions | awk '/^\* 2/ { print $2 }' )
            pyenv local $PY2
            echo -n "Python version: "
            python --version
            pip install --upgrade "pip<21"
            pip install --upgrade setuptools
            pip install --upgrade wrapper/
            which smriprep-docker
            smriprep-docker -i nipreps/smriprep:latest --help
            smriprep-docker -i nipreps/smriprep:latest --version
      - run:
          name: Test smriprep-wrapper (Python 3)
          command: |
            export PY3=$( pyenv versions | awk '/^\* 3/ { print $2 }' )
            pyenv local $PY3
            echo -n "Python version: "
            python --version
            pip install --upgrade pip setuptools
            pip install --upgrade wrapper/
            which smriprep-docker
            smriprep-docker -i nipreps/smriprep:latest --help
            smriprep-docker -i nipreps/smriprep:latest --version

  test_deploy_pypi:
    <<: *python_defaults
    working_directory: /tmp/src/smriprep
    steps:
      - checkout
      - run:
          name: Build sMRIPrep
          command: |
            pip install --user twine  # For use in checking distributions
            THISVERSION=$( python get_version.py )
            THISVERSION=${THISVERSION%.dirty*}
            THISVERSION=${CIRCLE_TAG:-$THISVERSION}
            virtualenv --python=python build
            source build/bin/activate
            pip install --upgrade "pip>=19.1" numpy
            echo "${CIRCLE_TAG:-$THISVERSION}" > smriprep/VERSION
            python setup.py sdist
            pip wheel --no-deps -w dist/ .
      - store_artifacts:
          path: /tmp/src/smriprep/dist
      - run:
          name: Check sdist distribution
          command: |
            THISVERSION=$( python get_version.py )
            THISVERSION=${THISVERSION%.dirty*}
            THISVERSION=${CIRCLE_TAG:-$THISVERSION}
            twine check dist/smriprep*.tar.gz
            virtualenv --python=python sdist
            source sdist/bin/activate
            pip install --upgrade "pip>=19.1" numpy
            pip install dist/smriprep*.tar.gz
            which smriprep | grep sdist\\/bin
            INSTALLED_VERSION=$(smriprep --version)
            INSTALLED_VERSION=${INSTALLED_VERSION%$'\r'}
            INSTALLED_VERSION=${INSTALLED_VERSION#*"smriprep v"}
            echo "VERSION: \"$THISVERSION\""
            echo "INSTALLED: \"$INSTALLED_VERSION\""
            test "$INSTALLED_VERSION" = "$THISVERSION"
      - run:
          name: Check wheel distribution
          command: |
            THISVERSION=$( python get_version.py )
            THISVERSION=${THISVERSION%.dirty*}
            THISVERSION=${CIRCLE_TAG:-$THISVERSION}
            twine check dist/smriprep*.whl
            virtualenv --python=python wheel
            source wheel/bin/activate
            pip install dist/smriprep*.whl
            which smriprep | grep wheel\\/bin
            INSTALLED_VERSION=$(smriprep --version)
            INSTALLED_VERSION=${INSTALLED_VERSION%$'\r'}
            INSTALLED_VERSION=${INSTALLED_VERSION#*"smriprep v"}
            echo "VERSION: \"$THISVERSION\""
            echo "INSTALLED: \"$INSTALLED_VERSION\""
            test "$INSTALLED_VERSION" = "$THISVERSION"
      - run:
          name: Build smriprep-docker
          command: |
            THISVERSION=$( python get_version.py )
            THISVERSION=${THISVERSION%.dirty*}
            cd wrapper
            virtualenv --python=python build
            source build/bin/activate
            pip install --upgrade "pip>=19.1"
            sed -i -E "s/(__version__ = )\"[A-Za-z0-9.-]+\"/\1\"${CIRCLE_TAG:-$THISVERSION}\"/" smriprep_docker.py
            python setup.py sdist
            twine check dist/smriprep*.tar.gz
            pip wheel --no-deps -w dist/ .
            twine check dist/smriprep*.whl
            pip install dist/smriprep*.whl
            set +e
            INSTALLED_VERSION=$(yes n | smriprep-docker --version)
            set -e
            INSTALLED_VERSION=${INSTALLED_VERSION%$'\r'}
            INSTALLED_VERSION=${INSTALLED_VERSION#*"smriprep wrapper "}
            INSTALLED_VERSION=$( echo ${INSTALLED_VERSION} | cut -f1 -d" ")
            echo "VERSION: \"$THISVERSION\""
            echo "INSTALLED: \"$INSTALLED_VERSION\""
            test "$INSTALLED_VERSION" = "$THISVERSION"
      - store_artifacts:
          path: /tmp/src/smriprep/wrapper/dist

  ds005:
<<<<<<< HEAD
    <<: *machine_defaults
=======
    machine:
      image: ubuntu-2004:202104-01
>>>>>>> fb6937e3
    working_directory: /tmp/ds005
    environment:
      - FS_LICENSE: /tmp/fslicense/license.txt
    steps:
      - attach_workspace:
          at: /tmp
      - run:
          name: Check whether build should be skipped
          command: |
            cd /tmp/src/smriprep
            if [[ "$( git log --format=oneline -n 1 $CIRCLE_SHA1 | grep -i -E '\[skip[ _]?ds005\]' )" != "" ]]; then
              echo "Skipping ds000005 build"
              circleci step halt
            fi
      - restore_cache:
          keys:
            - build-v0-{{ .Branch }}-{{ .Revision }}
          paths:
            - /tmp/docker
            - /tmp/images
      - run:
          name: Setting up test
          command: |
            mkdir -p /tmp/ds005/derivatives /tmp/ds005/work
<<<<<<< HEAD
      - run:
          name: Install codecov
          command: |
            export PY3=$( pyenv versions | awk '/^\* 3/ { print $2 }' )
            pyenv local $PY3
            pip install --upgrade pip
            pip install --upgrade codecov
            pyenv rehash
      - docker/install-docker-credential-helper
      - run: *docker_auth
      - run: *setup_docker_registry
      - run: *pull_from_registry
=======
      - docker/install-docker-credential-helper
      - run: *docker_auth
      - run:
          name: Set up Docker registry
          command: |
            if [[ -f /tmp/images/registry.tar.gz ]]; then
              echo "Loading saved registry image"
              docker load < /tmp/images/registry.tar.gz
            else
              echo "Pulling registry image from DockerHub"
              docker pull registry:2
            fi
            docker run -d -p 5000:5000 --restart=always --name=registry \
                -v /tmp/docker:/var/lib/registry registry:2
      - run:
          name: Pull images from local registry
          command: |
            docker pull localhost:5000/smriprep
            docker tag localhost:5000/smriprep nipreps/smriprep:latest
>>>>>>> fb6937e3
      - restore_cache:
          keys:
            - ds005-anat-v9-{{ .Branch }}-{{ epoch }}
            - ds005-anat-v9-{{ .Branch }}
            - ds005-anat-v9-master
      - restore_cache:
          keys:
            - testdata-v2-{{ .Branch }}-{{ epoch }}
            - testdata-v2-{{ .Branch }}
            - testdata-v2-
      - restore_cache:
          keys:
            - templateflow-v1-{{ .Branch }}-{{ epoch }}
            - templateflow-v1-{{ .Branch }}
            - templateflow-v1-
      - run:
          name: Run anatomical workflow on ds005
          no_output_timeout: 2h
          command: |
            bash /tmp/src/smriprep/.circleci/ds005_run.sh --write-graph
      - run:
          name: Combine coverage
          no_output_timeout: 2h
          command: |
            # Combine coverage and convert to XML inside container because
            # the file format is sensitive to changes in environment
            docker run -it -e FMRIPREP_DEV=1 -u $(id -u):$(id -g) \
                -v /tmp/ds005:/tmp/ds005 \
                -v /tmp/src/smriprep:/src/smriprep \
                -v /tmp/templateflow:/home/smriprep/.cache/templateflow \
                -w /src/smriprep \
                -e COVERAGE_FILE=/tmp/ds005/work/.coverage \
                -e COVERAGE_RCFILE=/src/smriprep/docker/multiproc.coveragerc \
                --entrypoint=coverage \
                nipreps/smriprep:latest \
                combine /tmp/ds005/work/.coverage.*
            # Convert to XML to freeze
            docker run -it -e FMRIPREP_DEV=1 -u $(id -u) \
                -v /tmp/ds005:/tmp/ds005 \
                -v /tmp/src/smriprep:/src/smriprep \
                -v /tmp/templateflow:/home/smriprep/.cache/templateflow \
                -w /src/smriprep \
                -e COVERAGE_FILE=/tmp/ds005/work/.coverage \
                -e COVERAGE_RCFILE=/src/smriprep/docker/multiproc.coveragerc \
                --entrypoint=coverage \
                nipreps/smriprep:latest \
                xml
<<<<<<< HEAD
      - run:
          name: Combine coverage and submit
          working_directory: /tmp/src/smriprep
          command: |
            export PY3=$( pyenv versions | awk '/^\* 3/ { print $2 }' )
            pyenv local $PY3
            which python
            python --version
            codecov --file coverage.xml --flags ds005 -e CIRCLE_JOB
=======
      - codecov/upload:
          file: /tmp/src/smriprep/coverage.xml
          flags: ds005
>>>>>>> fb6937e3
      - run:
          name: Clean-up temporary directory of reportlets and fsdir_run_XXX nodes
          when: always
          command: |
            sudo chown $(id -un):$(id -gn) -R /tmp/ds005
            rm -rf /tmp/ds005/work/reportlets
            rm -rf /tmp/ds005/work/smriprep_wf/fsdir_run_*/
      - save_cache:
         key: ds005-anat-v9-{{ .Branch }}-{{ epoch }}
         paths:
            - /tmp/ds005/work

      - run:
          name: Checking outputs of sMRIPrep
          command: |
            mkdir -p /tmp/ds005/test
            find /tmp/ds005/derivatives -name "*" ! -path "*/figures*" -print | sed s+/tmp/ds005/derivatives/++ | sort > /tmp/ds005/test/outputs.out
            diff /tmp/src/smriprep/.circleci/ds005_outputs.txt /tmp/ds005/test/outputs.out
            exit $?
      - store_artifacts:
          path: /tmp/ds005/derivatives
      - run:
          name: Clean working directory
          when: on_success
          command: |
            rm -rf /tmp/ds005/work
      - run:
          name: Clean working directory
          when: on_fail
          command: |
            find /tmp/ds005/work \( -name "*.nii.gz" -or -name "*.nii" -or -name "*.gii" -or -name "*.h5" \) \
                -exec sh -c 'rm -f {}; touch {}' \;
      - store_artifacts:
          path: /tmp/ds005/work
      - run:
          name: Check fast track using existing derivatives
          no_output_timeout: 5m
          command: |
            bash /tmp/src/smriprep/.circleci/ds005_run.sh --fast-track
      - run:
          name: Clean working directory
          when: on_fail
          command: |
            rm -rf /tmp/ds005/work/smriprep_wf/fsdir_run_*/
            find /tmp/ds005/work \( -name "*.nii.gz" -or -name "*.nii" -or -name "*.gii" -or -name "*.h5" \) \
                -exec sh -c 'rm -f {}; touch {}' \;
      - store_artifacts:
          path: /tmp/ds005/work
          destination: fasttrack
      - store_artifacts:
          path: /tmp/ds005/derivatives
          destination: fasttrack
  ds054:
<<<<<<< HEAD
    <<: *machine_defaults
=======
    machine:
      image: ubuntu-2004:202104-01
    working_directory: /tmp/ds054
>>>>>>> fb6937e3
    environment:
      - FS_LICENSE: /tmp/fslicense/license.txt
    steps:
      - attach_workspace:
          at: /tmp
      - run:
          name: Check whether build should be skipped
          command: |
            cd /tmp/src/smriprep
            if [[ "$( git log --format=oneline -n 1 $CIRCLE_SHA1 | grep -i -E '\[skip[ _]?ds054\]' )" != "" ]]; then
              echo "Skipping ds000054 build"
              circleci step halt
            fi
      - restore_cache:
          keys:
            - build-v0-{{ .Branch }}-{{ .Revision }}
          paths:
            - /tmp/docker
            - /tmp/images
      - run:
          name: Setting up test
          command: |
            mkdir -p /tmp/ds054/derivatives /tmp/ds054/work
<<<<<<< HEAD
      - run:
          name: Install codecov
          command: |
            export PY3=$( pyenv versions | awk '/^\* 3/ { print $2 }' )
            pyenv local $PY3
            pip install --upgrade pip
            pip install --upgrade codecov
            pyenv rehash
      - docker/install-docker-credential-helper
      - run: *docker_auth
      - run: *setup_docker_registry
      - run: *pull_from_registry
=======
      - docker/install-docker-credential-helper
      - run: *docker_auth
      - run:
          name: Set up Docker registry
          command: |
            if [[ -f /tmp/images/registry.tar.gz ]]; then
              echo "Loading saved registry image"
              docker load < /tmp/images/registry.tar.gz
            else
              echo "Pulling registry image from DockerHub"
              docker pull registry:2
            fi
            docker run -d -p 5000:5000 --restart=always --name=registry \
                -v /tmp/docker:/var/lib/registry registry:2
      - run:
          name: Pull images from local registry
          command: |
            docker pull localhost:5000/smriprep
            docker tag localhost:5000/smriprep nipreps/smriprep:latest
>>>>>>> fb6937e3
      - restore_cache:
          keys:
            - ds054-anat-v9-{{ .Branch }}-{{ epoch }}
            - ds054-anat-v9-{{ .Branch }}
            - ds054-anat-v9-master
      - restore_cache:
          keys:
            - testdata-v2-{{ .Branch }}-{{ epoch }}
            - testdata-v2-{{ .Branch }}
            - testdata-v2-
      - restore_cache:
          keys:
            - templateflow-v1-{{ .Branch }}-{{ epoch }}
            - templateflow-v1-{{ .Branch }}
            - templateflow-v1-
      - run:
          name: Run sMRIPrep on ds054 (with --fs-no-reconall)
          no_output_timeout: 2h
          command: |
            bash /tmp/src/smriprep/.circleci/ds054_run.sh --write-graph
      - run:
          name: Combine coverage
          no_output_timeout: 2h
          command: |
            # Combine coverage and convert to XML inside container because
            # the file format is sensitive to changes in environment
            docker run --rm=false -it \
                -v /tmp/ds054:/tmp/ds054 \
                -v /tmp/src/smriprep:/src/smriprep \
                -v /tmp/templateflow:/home/smriprep/.cache/templateflow \
                -w /src/smriprep \
                -e FMRIPREP_DEV=1 -u $(id -u):$(id -g) \
                -e COVERAGE_FILE=/tmp/ds054/work/.coverage \
                -e COVERAGE_RCFILE=/src/smriprep/docker/multiproc.coveragerc \
                --entrypoint=coverage \
                nipreps/smriprep:latest \
                combine /tmp/ds054/work/.coverage.*
            # Convert to XML to freeze
            docker run --rm=false -it \
                -v /tmp/ds054:/tmp/ds054 \
                -v /tmp/src/smriprep:/src/smriprep \
                -v /tmp/templateflow:/home/smriprep/.cache/templateflow \
                -w /src/smriprep \
                -e FMRIPREP_DEV=1 -u $(id -u):$(id -g) \
                -e COVERAGE_FILE=/tmp/ds054/work/.coverage \
                -e COVERAGE_RCFILE=/src/smriprep/docker/multiproc.coveragerc \
                --entrypoint=coverage \
                nipreps/smriprep:latest \
                xml
<<<<<<< HEAD
      - run:
          name: Submit coverage
          working_directory: /tmp/src/smriprep
          command: |
            export PY3=$( pyenv versions | awk '/^\* 3/ { print $2 }' )
            pyenv local $PY3
            which python
            python --version
            codecov --file coverage.xml --flags ds054 -e CIRCLE_JOB
=======
      - codecov/upload:
          file: /tmp/src/smriprep/coverage.xml
          flags: ds054
>>>>>>> fb6937e3
      - run:
          name: Clean-up temporary directory of reportlets
          when: always
          command: |
            sudo chown $(id -un):$(id -gn) -R /tmp/ds054
            rm -rf /tmp/ds054/work/reportlets
      - save_cache:
         key: ds054-anat-v7-{{ .Branch }}-{{ epoch }}
         paths:
            - /tmp/ds054/work
      - run:
          name: Checking outputs of sMRIPrep
          command: |
            mkdir -p /tmp/ds054/test
            find /tmp/ds054/derivatives -path */figures -prune -o -name "*" -print | sed s+/tmp/ds054/derivatives/++ | sort > /tmp/ds054/test/outputs.out
            diff /tmp/src/smriprep/.circleci/ds054_outputs.txt /tmp/ds054/test/outputs.out
            exit $?
      - run:
          name: Clean working directory
          when: on_success
          command: |
            sudo rm -rf /tmp/ds054/work
      - run:
          name: Clean working directory
          when: on_fail
          command: |
            find /tmp/ds054/work \( -name "*.nii.gz" -or -name "*.nii" -or -name "*.gii" -or -name "*.h5" \) \
                -exec sh -c 'rm -f {}; touch {}' \;
      - store_artifacts:
          path: /tmp/ds054

      - run:
          name: Check fast track using existing derivatives (with --fs-no-reconall)
          no_output_timeout: 5m
          command: |
            bash /tmp/src/smriprep/.circleci/ds054_run.sh --fast-track
      - store_artifacts:
          path: /tmp/ds054/work
          destination: fasttrack-work
      - store_artifacts:
          path: /tmp/ds054/derivatives
          destination: fasttrack-derivatives

  build_docs:
    <<: *python_defaults
    working_directory: /tmp/gh-pages
    environment:
      - FSLOUTPUTTYPE: NIFTI
      - SUBJECTS_DIR: /tmp/subjects
    steps:
      - checkout
      - run:
          name: Install Graphviz
          command: sudo apt update && sudo apt -y install graphviz
      - run:
          name: Update pip
          command: pip install --upgrade pip
      - run:
          name: Install deps
          command: pip install -r docs/requirements.txt
      - run:
          name: Build only this commit
          no_output_timeout: 30m
          command: make -C docs NO_ET=1 SPHINXOPTS="-W" BUILDDIR="_build/no_version_html" html
      - store_artifacts:
          path: ./docs/_build/no_version_html/html
          destination: noversion
      - run:
          name: Stop or generate versioned docs?
          command: |
            set +e
            force_versioned="$( git log --format=oneline -n 1 $CIRCLE_SHA1 | grep -i -E '\[docs?[ _]?versions?\]' )"
            set -e
            if [[ "x${CIRCLE_TAG}" = "x" && "${CIRCLE_BRANCH}" != "master" && "x${force_versioned}" = "x" ]]; then
              echo "Not a tag or master branch - skipping versioned docs."
              circleci step halt
            fi
      - run:
          name: Clean-up unversioned docs
          command: make -C docs clean
      - restore_cache:
          keys:
            - docs-v2-{{ .Branch }}-{{ .Revision }}
            - docs-v2-{{ .Branch }}-
            - docs-v2-master
            - docs-v2-
          paths:
            - ./docs/_build
      - run:
          name: Generate Versioned Docs
          command: make -f ./docs/Makefile NO_ET=1 versioned CURBRANCH=${CIRCLE_TAG:-$CIRCLE_BRANCH}
      - save_cache:
          key: docs-v2-{{ .Branch }}-{{ .Revision }}
          paths:
            - ./docs/_build
      - persist_to_workspace:
          root: docs/_build
          paths: html
      - store_artifacts:
          path: ./docs/_build/html
          destination: versioned

  deploy_pypi:
    <<: *python_defaults
    working_directory: /tmp/src/smriprep
    steps:
      - checkout
      - run:
          name: Build sMRIPrep
          command: |
            THISVERSION=$( python get_version.py )
            virtualenv --python=python build
            source build/bin/activate
            pip install --upgrade "pip>=19.1"
            echo "${CIRCLE_TAG:-$THISVERSION}" > smriprep/VERSION
            python setup.py sdist
            pip wheel --no-deps -w dist/ .
      - run:
          name: Build smriprep-docker
          command: |
            THISVERSION=$( python get_version.py )
            cd wrapper
            virtualenv --python=python build
            source build/bin/activate
            pip install --upgrade "pip>=19.1"
            sed -i -E "s/(__version__ = )\"[A-Za-z0-9.-]+\"/\1\"${CIRCLE_TAG:-$THISVERSION}\"/" smriprep_docker.py
            python setup.py sdist
            pip wheel --no-deps -w dist/ .
      - run:
          name: Upload packages to PyPI
          command: |
            pip install --user twine
            twine upload dist/smriprep* wrapper/dist/smriprep*

  deploy_docker:
<<<<<<< HEAD
    <<: *machine_defaults
    working_directory: *src
=======
    machine:
      image: ubuntu-2004:202104-01
    working_directory: /tmp/src/smriprep
>>>>>>> fb6937e3
    steps:
      - run:
          name: Check whether image should be deployed to Docker Hub
          command: |
            if [[ "$CIRCLE_PROJECT_USERNAME" != "nipreps" ]]; then
              echo "Nothing to deploy for $CIRCLE_PROJECT_USERNAME/$CIRCLE_PROJECT_REPONAME."
              circleci step halt
            fi
      - restore_cache:
          keys:
            - build-v0-{{ .Branch }}-{{ epoch }}
            - build-v0-{{ .Branch }}-
            - build-v0-master-
          paths:
            - /tmp/docker
<<<<<<< HEAD
            - /tmp/images
      - docker/install-docker-credential-helper
      - run: *docker_auth
      - run: *setup_docker_registry
      - run: *pull_from_registry
=======
      - docker/install-docker-credential-helper
      - run: *docker_auth
      - run:
          name: Set-up a Docker registry
          command: |
            docker run -d -p 5000:5000 --restart=always --name=registry \
                -v /tmp/docker:/var/lib/registry registry:2
      - run:
          name: Pull images from local registry
          command: |
            docker pull localhost:5000/smriprep
            docker tag localhost:5000/smriprep nipreps/smriprep:latest
>>>>>>> fb6937e3
      - run:
          name: Deploy to Docker Hub
          no_output_timeout: 40m
          command: |
<<<<<<< HEAD
            if [ -n $CIRCLE_TAG ]; then
              DOCKER_TAG=$CIRCLE_TAG
            elif [[ $CIRCLE_BRANCH == "docker/*" ]]; then
              DOCKER_TAG=${CIRCLE_BRANCH#docker/}
            fi

            if [ -n $DOCKER_TAG ]; then
              docker tag nipreps/smriprep nipreps/smriprep:${DOCKER_TAG}
              docker push nipreps/smriprep:${DOCKER_TAG}
=======
            if [[ -n "$DOCKER_PAT" ]]; then
              docker tag nipreps/smriprep nipreps/smriprep:unstable
              docker push nipreps/smriprep:unstable
              if [[ -n "$CIRCLE_TAG" ]]; then
                docker push nipreps/smriprep:latest
                docker tag nipreps/smriprep nipreps/smriprep:$CIRCLE_TAG
                docker push nipreps/smriprep:$CIRCLE_TAG
              fi
>>>>>>> fb6937e3
            fi

  deploy_docs_tag:
    <<: *docs

  deploy_docs_master:
    <<: *docs

workflows:
  version: 2
  build_test_deploy:
    jobs:
      - build:
          context:
            - nipreps-common
          filters:
            branches:
              ignore:
                - /docs?\/.*/
            tags:
              only: /.*/

      - get_data:
          context:
            - fs-license
          filters:
            branches:
              ignore:
                - /docs?\/.*/
                - /tests?\/.*/
            tags:
              only: /.*/

      - test_deploy_pypi:
          context:
            - nipreps-common
          filters:
            branches:
              only:
                - /rel\/.*/
                - /maint\/.*/
            tags:
              only: /.*/

      - test_wrapper:
          context:
            - nipreps-common
          requires:
            - build
          filters:
            branches:
              ignore:
                - /docs?\/.*/
                - /ds005\/.*/
                - /ds054\/.*/
            tags:
              only: /.*/

      - build_docs:
          filters:
            branches:
              ignore:
                - /tests?\/.*/
                - /ds005\/.*/
                - /ds054\/.*/
            tags:
              only: /.*/

      - ds005:
          context:
            - nipreps-common
          requires:
            - get_data
            - build
          filters:
            branches:
              ignore:
                - /docs?\/.*/
                - /tests?\/.*/
                - /ds054\/.*/
            tags:
              only: /.*/

      - ds054:
          context:
            - nipreps-common
          requires:
            - get_data
            - build
          filters:
            branches:
              ignore:
                - /docs?\/.*/
                - /tests?\/.*/
                - /ds005\/.*/
            tags:
              only: /.*/


      - deploy_docs_master:
          requires:
            - build_docs
            - ds005
            - ds054
            - test_wrapper
          filters:
            branches:
              only: /master/
            tags:
              ignore: /.*/

      - deploy_docs_tag:
          requires:
            - build_docs
            - ds005
            - ds054
            - test_deploy_pypi
            - test_wrapper
          filters:
            branches:
              ignore: /.*/
            tags:
              only: /.*/

      - deploy_pypi:
          context:
            - nipreps-common
          requires:
            - deploy_docs_tag
          filters:
            branches:
              ignore: /.*/
            tags:
              only: /.*/

      - deploy_docker:
          context:
            - nipreps-common
          requires:
            - build
            - ds005
            - ds054
          filters:
            branches:
              only: master
            tags:
              only: /.*/<|MERGE_RESOLUTION|>--- conflicted
+++ resolved
@@ -74,8 +74,10 @@
         name: Deploy docs to gh-pages branch
         command: gh-pages --dotfiles --message "doc(update) [skip ci]" --dist docs/_build/html
 
-<<<<<<< HEAD
 version: 2.1
+orbs:
+  docker: circleci/docker@2.2.0
+  codecov: codecov/codecov@3.2.4
 aliases:
   - &src "/tmp/src/smriprep"
 orbs:
@@ -84,28 +86,6 @@
 jobs:
   build:
     <<: *machine_defaults
-=======
-_docker_auth: &docker_auth
-  name: Docker authentication
-  command: |
-    if [[ -n $DOCKER_PAT ]]; then
-      echo "$DOCKER_PAT" | docker login -u $DOCKER_USER --password-stdin
-    fi
-
-version: 2.1
-orbs:
-  docker: circleci/docker@2.1.4
-  codecov: codecov/codecov@3.2.4
-
-jobs:
-  build:
-    machine:
-      image: ubuntu-2004:202104-01
-    working_directory: /tmp/src/smriprep
-    environment:
-      TZ: "/usr/share/zoneinfo/America/Los_Angeles"
-      SCRATCH: "/scratch"
->>>>>>> fb6937e3
     steps:
       - checkout:
           path: *src
@@ -121,14 +101,9 @@
             - /tmp/images
       - docker/install-docker-credential-helper
       - run: *docker_auth
-<<<<<<< HEAD
       - run: *setup_docker_registry
       - run:
           name: Save docker registry
-=======
-      - run:
-          name: Set up Docker registry
->>>>>>> fb6937e3
           command: |
             if [[ ! -f /tmp/images/registry.tar.gz ]]; then
               mkdir -p /tmp/images
@@ -321,12 +296,7 @@
             - /home/circleci/.local
 
   test_wrapper:
-<<<<<<< HEAD
     <<: *machine_defaults
-=======
-    machine:
-      image: ubuntu-2004:202104-01
->>>>>>> fb6937e3
     steps:
       - attach_workspace:
           at: /tmp
@@ -338,28 +308,8 @@
             - /tmp/images
       - docker/install-docker-credential-helper
       - run: *docker_auth
-<<<<<<< HEAD
       - run: *setup_docker_registry
       - run: *pull_from_registry
-=======
-      - run:
-          name: Set up Docker registry
-          command: |
-            if [[ -f /tmp/images/registry.tar.gz ]]; then
-              echo "Loading saved registry image"
-              docker load < /tmp/images/registry.tar.gz
-            else
-              echo "Pulling registry image from DockerHub"
-              docker pull registry:2
-            fi
-            docker run -d -p 5000:5000 --restart=always --name=registry \
-                -v /tmp/docker:/var/lib/registry registry:2
-      - run:
-          name: Pull images from local registry
-          command: |
-            docker pull localhost:5000/smriprep
-            docker tag localhost:5000/smriprep nipreps/smriprep:latest
->>>>>>> fb6937e3
       - checkout
       - run:
           name: Test smriprep-wrapper (Python 2)
@@ -470,12 +420,7 @@
           path: /tmp/src/smriprep/wrapper/dist
 
   ds005:
-<<<<<<< HEAD
     <<: *machine_defaults
-=======
-    machine:
-      image: ubuntu-2004:202104-01
->>>>>>> fb6937e3
     working_directory: /tmp/ds005
     environment:
       - FS_LICENSE: /tmp/fslicense/license.txt
@@ -500,40 +445,10 @@
           name: Setting up test
           command: |
             mkdir -p /tmp/ds005/derivatives /tmp/ds005/work
-<<<<<<< HEAD
-      - run:
-          name: Install codecov
-          command: |
-            export PY3=$( pyenv versions | awk '/^\* 3/ { print $2 }' )
-            pyenv local $PY3
-            pip install --upgrade pip
-            pip install --upgrade codecov
-            pyenv rehash
       - docker/install-docker-credential-helper
       - run: *docker_auth
       - run: *setup_docker_registry
       - run: *pull_from_registry
-=======
-      - docker/install-docker-credential-helper
-      - run: *docker_auth
-      - run:
-          name: Set up Docker registry
-          command: |
-            if [[ -f /tmp/images/registry.tar.gz ]]; then
-              echo "Loading saved registry image"
-              docker load < /tmp/images/registry.tar.gz
-            else
-              echo "Pulling registry image from DockerHub"
-              docker pull registry:2
-            fi
-            docker run -d -p 5000:5000 --restart=always --name=registry \
-                -v /tmp/docker:/var/lib/registry registry:2
-      - run:
-          name: Pull images from local registry
-          command: |
-            docker pull localhost:5000/smriprep
-            docker tag localhost:5000/smriprep nipreps/smriprep:latest
->>>>>>> fb6937e3
       - restore_cache:
           keys:
             - ds005-anat-v9-{{ .Branch }}-{{ epoch }}
@@ -581,21 +496,9 @@
                 --entrypoint=coverage \
                 nipreps/smriprep:latest \
                 xml
-<<<<<<< HEAD
-      - run:
-          name: Combine coverage and submit
-          working_directory: /tmp/src/smriprep
-          command: |
-            export PY3=$( pyenv versions | awk '/^\* 3/ { print $2 }' )
-            pyenv local $PY3
-            which python
-            python --version
-            codecov --file coverage.xml --flags ds005 -e CIRCLE_JOB
-=======
       - codecov/upload:
           file: /tmp/src/smriprep/coverage.xml
           flags: ds005
->>>>>>> fb6937e3
       - run:
           name: Clean-up temporary directory of reportlets and fsdir_run_XXX nodes
           when: always
@@ -649,13 +552,7 @@
           path: /tmp/ds005/derivatives
           destination: fasttrack
   ds054:
-<<<<<<< HEAD
     <<: *machine_defaults
-=======
-    machine:
-      image: ubuntu-2004:202104-01
-    working_directory: /tmp/ds054
->>>>>>> fb6937e3
     environment:
       - FS_LICENSE: /tmp/fslicense/license.txt
     steps:
@@ -679,40 +576,10 @@
           name: Setting up test
           command: |
             mkdir -p /tmp/ds054/derivatives /tmp/ds054/work
-<<<<<<< HEAD
-      - run:
-          name: Install codecov
-          command: |
-            export PY3=$( pyenv versions | awk '/^\* 3/ { print $2 }' )
-            pyenv local $PY3
-            pip install --upgrade pip
-            pip install --upgrade codecov
-            pyenv rehash
       - docker/install-docker-credential-helper
       - run: *docker_auth
       - run: *setup_docker_registry
       - run: *pull_from_registry
-=======
-      - docker/install-docker-credential-helper
-      - run: *docker_auth
-      - run:
-          name: Set up Docker registry
-          command: |
-            if [[ -f /tmp/images/registry.tar.gz ]]; then
-              echo "Loading saved registry image"
-              docker load < /tmp/images/registry.tar.gz
-            else
-              echo "Pulling registry image from DockerHub"
-              docker pull registry:2
-            fi
-            docker run -d -p 5000:5000 --restart=always --name=registry \
-                -v /tmp/docker:/var/lib/registry registry:2
-      - run:
-          name: Pull images from local registry
-          command: |
-            docker pull localhost:5000/smriprep
-            docker tag localhost:5000/smriprep nipreps/smriprep:latest
->>>>>>> fb6937e3
       - restore_cache:
           keys:
             - ds054-anat-v9-{{ .Branch }}-{{ epoch }}
@@ -762,21 +629,9 @@
                 --entrypoint=coverage \
                 nipreps/smriprep:latest \
                 xml
-<<<<<<< HEAD
-      - run:
-          name: Submit coverage
-          working_directory: /tmp/src/smriprep
-          command: |
-            export PY3=$( pyenv versions | awk '/^\* 3/ { print $2 }' )
-            pyenv local $PY3
-            which python
-            python --version
-            codecov --file coverage.xml --flags ds054 -e CIRCLE_JOB
-=======
       - codecov/upload:
           file: /tmp/src/smriprep/coverage.xml
           flags: ds054
->>>>>>> fb6937e3
       - run:
           name: Clean-up temporary directory of reportlets
           when: always
@@ -912,14 +767,8 @@
             twine upload dist/smriprep* wrapper/dist/smriprep*
 
   deploy_docker:
-<<<<<<< HEAD
     <<: *machine_defaults
     working_directory: *src
-=======
-    machine:
-      image: ubuntu-2004:202104-01
-    working_directory: /tmp/src/smriprep
->>>>>>> fb6937e3
     steps:
       - run:
           name: Check whether image should be deployed to Docker Hub
@@ -935,41 +784,15 @@
             - build-v0-master-
           paths:
             - /tmp/docker
-<<<<<<< HEAD
             - /tmp/images
       - docker/install-docker-credential-helper
       - run: *docker_auth
       - run: *setup_docker_registry
       - run: *pull_from_registry
-=======
-      - docker/install-docker-credential-helper
-      - run: *docker_auth
-      - run:
-          name: Set-up a Docker registry
-          command: |
-            docker run -d -p 5000:5000 --restart=always --name=registry \
-                -v /tmp/docker:/var/lib/registry registry:2
-      - run:
-          name: Pull images from local registry
-          command: |
-            docker pull localhost:5000/smriprep
-            docker tag localhost:5000/smriprep nipreps/smriprep:latest
->>>>>>> fb6937e3
       - run:
           name: Deploy to Docker Hub
           no_output_timeout: 40m
           command: |
-<<<<<<< HEAD
-            if [ -n $CIRCLE_TAG ]; then
-              DOCKER_TAG=$CIRCLE_TAG
-            elif [[ $CIRCLE_BRANCH == "docker/*" ]]; then
-              DOCKER_TAG=${CIRCLE_BRANCH#docker/}
-            fi
-
-            if [ -n $DOCKER_TAG ]; then
-              docker tag nipreps/smriprep nipreps/smriprep:${DOCKER_TAG}
-              docker push nipreps/smriprep:${DOCKER_TAG}
-=======
             if [[ -n "$DOCKER_PAT" ]]; then
               docker tag nipreps/smriprep nipreps/smriprep:unstable
               docker push nipreps/smriprep:unstable
@@ -978,7 +801,6 @@
                 docker tag nipreps/smriprep nipreps/smriprep:$CIRCLE_TAG
                 docker push nipreps/smriprep:$CIRCLE_TAG
               fi
->>>>>>> fb6937e3
             fi
 
   deploy_docs_tag:
