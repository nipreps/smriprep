--- conflicted
+++ resolved
@@ -25,11 +25,7 @@
     matplotlib >= 2.2.0
     nibabel ~= 3.0.0rc1
     nipype >= 1.3.1
-<<<<<<< HEAD
-    niworkflows @ git+https://github.com/adelavega/niworkflows.git@2ce0b5b3ea04679788c17ccb84ad8a8ca2ef7fa6
-=======
-    niworkflows ~= 1.1.0
->>>>>>> a080cb94
+    niworkflows ~= 1.1.1
     numpy
     packaging
     pybids ~= 0.9.4
