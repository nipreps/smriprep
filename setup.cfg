[metadata]
url = https://github.com/poldracklab/smriprep
author = The CRN developers
author_email = code@oscaresteban.es
maintainer = Oscar Esteban
maintainer_email = code@oscaresteban.es
description = sMRIPrep (Structural MRI PREProcessing) pipeline
long_description = file:README.rst
long_description_content_type = text/x-rst; charset=UTF-8
license = 3-clause BSD
classifiers =
    Development Status :: 4 - Beta
    Intended Audience :: Science/Research
    Topic :: Scientific/Engineering :: Image Recognition
    License :: OSI Approved :: BSD License
    Programming Language :: Python :: 3.5
    Programming Language :: Python :: 3.6
    Programming Language :: Python :: 3.7

[options]
python_requires = >=3.5
install_requires =
    indexed_gzip>=0.8.8
    lockfile
    matplotlib>=2.2.0
    nibabel>=2.2.1
<<<<<<< HEAD
    nipype>=1.2.2
    niworkflows ~= 0.10.4
    scikit-learn >= 0.19
=======
    nipype>=1.3.0-rc1
    niworkflows ~= 0.10.4
>>>>>>> 24974cb5
    numpy
    packaging
    pybids ~= 0.9.4
    pyyaml
    templateflow ~= 0.4.1
test_requires =
    coverage
    codecov
    mock
    pytest
packages = find:
include_package_data = True

[options.exclude_package_data]
* = tests

[options.extras_require]
datalad = datalad
doc =
    nbsphinx
    packaging
    pydot >=1.2.3
    pydotplus
    sphinx >=2.1.2
    sphinx-argparse
    sphinx-versioning @ git+https://github.com/rwblair/sphinxcontrib-versioning.git@39b40b0b84bf872fc398feff05344051bbce0f63
    sphinx_rtd_theme
    sphinxcontrib-apidoc ~= 0.3.0
docs =
    %(doc)s
duecredit = duecredit
resmon = psutil >=5.4.0
test =
    coverage
    codecov
    mock
    pytest
tests =
    %(test)s
all =
    %(datalad)s
    %(doc)s
    %(duecredit)s
    %(resmon)s
    %(test)s

[options.package_data]
smriprep =
    data/*.json
    data/*.nii.gz
    data/*.mat
    data/boilerplate.bib
    data/itkIdentityTransform.txt
    data/reports/config.json
    data/reports/report.tpl
    VERSION

[options.entry_points]
console_scripts =
    smriprep=smriprep.cli.run:main

[versioneer]
VCS = git
style = pep440
versionfile_source = smriprep/_version.py
versionfile_build = smriprep/_version.py
tag_prefix =
parentdir_prefix =<|MERGE_RESOLUTION|>--- conflicted
+++ resolved
@@ -24,14 +24,8 @@
     lockfile
     matplotlib>=2.2.0
     nibabel>=2.2.1
-<<<<<<< HEAD
-    nipype>=1.2.2
-    niworkflows ~= 0.10.4
-    scikit-learn >= 0.19
-=======
     nipype>=1.3.0-rc1
     niworkflows ~= 0.10.4
->>>>>>> 24974cb5
     numpy
     packaging
     pybids ~= 0.9.4
