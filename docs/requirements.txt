--- conflicted
+++ resolved
@@ -10,8 +10,4 @@
 sphinx_rtd_theme
 sphinxcontrib-apidoc ~= 0.3.0
 templateflow
-<<<<<<< HEAD
-jinja2==3.0.3
-=======
-networkx != 2.8.1
->>>>>>> d929c90f
+networkx != 2.8.1