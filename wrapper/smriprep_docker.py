#!/usr/bin/env python
"""
The sMRIPrep on Docker wrapper.

This is a lightweight Python wrapper to run sMRIPrep.
Docker must be installed and running. This can be checked
running ::

  docker info

Please report any feedback to our GitHub repository
(https://github.com/nipreps/smriprep) and do not
forget to credit all the authors of software that sMRIPrep
uses (consider using the citation boilerplate included in the
individual reports).
"""
import sys
import os
import re
import subprocess

__version__ = "99.99.99"
__copyright__ = "Copyright 2019, Center for Reproducible Neuroscience, Stanford University"
__credits__ = [
    "Oscar Esteban",
    "Chris Gorgolewski",
    "Christopher J. Markiewicz",
    "Mathias Goncalves",
    "Russell A. Poldrack",
]
__bugreports__ = "https://github.com/nipreps/smriprep/issues"


MISSING = """
Image '{}' is missing
Would you like to download? [Y/n] """
PKG_PATH = '/opt/conda/envs/smriprep/lib/python3.10/site-packages'

# Monkey-patch Py2 subprocess
if not hasattr(subprocess, "DEVNULL"):
    subprocess.DEVNULL = -3

if not hasattr(subprocess, "run"):
    # Reimplement minimal functionality for usage in this file
    def _run(args, stdout=None, stderr=None):
        from collections import namedtuple

        result = namedtuple("CompletedProcess", "stdout stderr returncode")

        devnull = None
        if subprocess.DEVNULL in (stdout, stderr):
            devnull = open(os.devnull, "r+")
            if stdout == subprocess.DEVNULL:
                stdout = devnull
            if stderr == subprocess.DEVNULL:
                stderr = devnull

        proc = subprocess.Popen(args, stdout=stdout, stderr=stderr)
        stdout, stderr = proc.communicate()
        res = result(stdout, stderr, proc.returncode)

        if devnull is not None:
            devnull.close()

        return res

    subprocess.run = _run


# De-fang Python 2's input - we don't eval user input
try:
    input = raw_input
except NameError:
    pass


def check_docker():
    """Verify that docker is installed and the user has permission to
    run docker images.

    Returns
    -------
    -1  Docker can't be found
     0  Docker found, but user can't connect to daemon
     1  Test run OK
    """
    try:
        ret = subprocess.run(["docker", "version"], stdout=subprocess.PIPE, stderr=subprocess.PIPE)
    except OSError as e:
        from errno import ENOENT

        if e.errno == ENOENT:
            return -1
        raise e
    if ret.stderr.startswith(b"Cannot connect to the Docker daemon."):
        return 0
    return 1


def check_image(image):
    """Check whether image is present on local system"""
    ret = subprocess.run(["docker", "images", "-q", image], stdout=subprocess.PIPE)
    return bool(ret.stdout)


def check_memory(image):
    """Check total memory from within a docker container"""
    ret = subprocess.run(
        ["docker", "run", "--rm", "--entrypoint=free", image, "-m"],
        stdout=subprocess.PIPE,
    )
    if ret.returncode:
        return -1

    mem = [
        line.decode().split()[1] for line in ret.stdout.splitlines() if line.startswith(b"Mem:")
    ][0]
    return int(mem)


def merge_help(wrapper_help, target_help):
    def _get_posargs(usage):
        """
        Extract positional arguments from usage string.
        This function can be used by both native smriprep (`smriprep -h`)
        and the docker wrapper (`smriprep-docker -h`).
        """
        posargs = []
        for targ in usage.split('\n')[-3:]:
            line = targ.lstrip()
            if line.startswith('usage'):
                continue
            if line[0].isalnum() or line[0] == "{":
                posargs.append(line)
            elif line[0] == '[' and (line[1].isalnum() or line[1] == "{"):
                posargs.append(line)
        return " ".join(posargs)

    # Matches all flags with up to one nested square bracket
    opt_re = re.compile(r"(\[--?[\w-]+(?:[^\[\]]+(?:\[[^\[\]]+\])?)?\])")
    # Matches flag name only
    flag_re = re.compile(r"\[--?([\w-]+)[ \]]")

    # Normalize to Unix-style line breaks
    w_help = wrapper_help.rstrip().replace("\r", "")
    t_help = target_help.rstrip().replace("\r", "")

    w_usage, w_details = w_help.split("\n\n", 1)
    w_groups = w_details.split("\n\n")
    t_usage, t_details = t_help.split("\n\n", 1)
    t_groups = t_details.split("\n\n")

    w_posargs = _get_posargs(w_usage)
    t_posargs = _get_posargs(t_usage)

    w_options = opt_re.findall(w_usage)
    w_flags = sum(map(flag_re.findall, w_options), [])
    t_options = opt_re.findall(t_usage)
    t_flags = sum(map(flag_re.findall, t_options), [])

    # The following code makes this assumption
    assert w_flags[:2] == ["h", "version"]
    assert w_posargs.replace("]", "").replace("[", "") == t_posargs

    # Make sure we're not clobbering options we don't mean to
    overlap = set(w_flags).intersection(t_flags)
<<<<<<< HEAD
    expected_overlap = set(
        ["h", "version", "w", "d", "fs-license-file", "use-plugin", "fs-subjects-dir"]
    )
=======
    expected_overlap = {
        "h", "version", "w", "fs-license-file", "use-plugin", "fs-subjects-dir"
    }
>>>>>>> 1b3da52c

    assert overlap == expected_overlap, "Clobbering options: {}".format(
        ", ".join(overlap - expected_overlap)
    )

    sections = []

    # Construct usage
    start = w_usage[: w_usage.index(" [")]
    indent = " " * len(start)
    new_options = sum(
        (
            w_options[:2],
            [opt for opt, flag in zip(t_options, t_flags) if flag not in overlap],
            w_options[2:],
        ),
        [],
    )
    opt_line_length = 79 - len(start)
    length = 0
    opt_lines = [start]
    for opt in new_options:
        opt = " " + opt
        olen = len(opt)
        if length + olen <= opt_line_length:
            opt_lines[-1] += opt
            length += olen
        else:
            opt_lines.append(indent + opt)
            length = olen
    opt_lines.append(indent + " " + t_posargs)
    sections.append("\n".join(opt_lines))

    # Use target description and positional args
    sections.extend(t_groups[:2])

    for line in t_groups[2].split("\n")[1:]:
        content = line.lstrip().split(",", 1)[0]
        if content[1:] not in overlap:
            w_groups[2] += "\n" + line

    sections.append(w_groups[2])

    # All remaining sections, show target then wrapper (skipping duplicates)
    sections.extend(t_groups[3:] + w_groups[6:])
    return "\n\n".join(sections)


def get_parser():
    """Defines the command line interface of the wrapper"""
    import argparse
    from functools import partial

    class ToDict(argparse.Action):
        def __call__(self, parser, namespace, values, option_string=None):
            d = {}
            for kv in values:
                k, v = kv.split("=")
                d[k] = os.path.abspath(v)
            setattr(namespace, self.dest, d)

    def _is_file(path, parser):
        """Ensure a given path exists and it is a file."""
        path = os.path.abspath(path)
        if not os.path.isfile(path):
            raise parser.error("Path should point to a file (or symlink of file): <%s>." % path)
        return path

    parser = argparse.ArgumentParser(
        description=__doc__,
        formatter_class=argparse.ArgumentDefaultsHelpFormatter,
        add_help=False,
    )

    IsFile = partial(_is_file, parser=parser)

    # Standard sMRIPrep arguments
    parser.add_argument("bids_dir", nargs="?", type=os.path.abspath, default="")
    parser.add_argument("output_dir", nargs="?", type=os.path.abspath, default="")
    parser.add_argument(
        "analysis_level", nargs="?", choices=["participant"], default="participant"
    )

    parser.add_argument(
        "-h", "--help", action="store_true", help="show this help message and exit"
    )
    parser.add_argument(
        "--version", action="store_true", help="show program's version number and exit"
    )

    # Allow alternative images (semi-developer)
    parser.add_argument(
        "-i",
        "--image",
        metavar="IMG",
        type=str,
        default="nipreps/smriprep:{}".format(__version__),
        help="image name",
    )

    # Options for mapping files and directories into container
    # Update `expected_overlap` variable in merge_help() when adding to this
    g_wrap = parser.add_argument_group(
        "Wrapper options",
        "Standard options that require mapping files into the container",
    )
    g_wrap.add_argument(
        "-w",
        "--work-dir",
        action="store",
        type=os.path.abspath,
        help="path where intermediate results should be stored",
    )
    g_wrap.add_argument(
        "-d",
        "--derivatives",
        nargs="+",
        metavar="PATH",
        action=ToDict,
        help="Search PATH(s) for pre-computed derivatives.",
    )
    g_wrap.add_argument(
        "--fs-license-file",
        metavar="PATH",
        type=IsFile,
        default=os.getenv("FS_LICENSE", None),
        help="Path to FreeSurfer license key file. Get it (for free) by registering"
        " at https://surfer.nmr.mgh.harvard.edu/registration.html",
    )
    g_wrap.add_argument(
        "--fs-subjects-dir",
        metavar="PATH",
        type=os.path.abspath,
        help="Path to existing FreeSurfer subjects directory to reuse. "
        "(default: OUTPUT_DIR/freesurfer)",
    )
    g_wrap.add_argument(
        "--use-plugin",
        metavar="PATH",
        action="store",
        default=None,
        type=os.path.abspath,
        help="nipype plugin configuration file",
    )

    # Developer patch/shell options
    g_dev = parser.add_argument_group(
        "Developer options", "Tools for testing and debugging sMRIPrep"
    )
    g_dev.add_argument(
        '--patch',
        nargs="+",
        metavar="PACKAGE=PATH",
        action=ToDict,
        help='local repository to use within container',
    )
    g_dev.add_argument(
        "--shell",
        action="store_true",
        help="open shell in image instead of running sMRIPrep",
    )
    g_dev.add_argument(
        "--config",
        metavar="PATH",
        action="store",
        type=os.path.abspath,
        help="Use custom nipype.cfg file",
    )
    g_dev.add_argument(
        "-e",
        "--env",
        action="append",
        nargs=2,
        metavar=("ENV_VAR", "value"),
        help="Set custom environment variable within container",
    )
    g_dev.add_argument("-u", "--user", action="store", help="Run container as a given user/uid")
    g_dev.add_argument("--no-tty", action="store_true", help="Run docker without TTY flag -it")

    return parser


def main():
    """Entry point"""

    parser = get_parser()
    # Capture additional arguments to pass inside container
    opts, unknown_args = parser.parse_known_args()

    # Set help if no directories set
    if (opts.bids_dir, opts.output_dir, opts.version) == ("", "", False):
        opts.help = True

    # Stop if no docker / docker fails to run
    check = check_docker()
    if check < 1:
        if opts.version:
            print("smriprep wrapper {!s}".format(__version__))
        if opts.help:
            parser.print_help()
        if check == -1:
            print("smriprep: Could not find docker command... Is it installed?")
        else:
            print("smriprep: Make sure you have permission to run 'docker'")
        return 1

    # For --help or --version, ask before downloading an image
    if not check_image(opts.image):
        resp = "Y"
        if opts.version:
            print("smriprep wrapper {!s}".format(__version__))
        if opts.help:
            parser.print_help()
        if opts.version or opts.help:
            try:
                resp = input(MISSING.format(opts.image))
            except KeyboardInterrupt:
                print()
                return 1
        if resp not in ("y", "Y", ""):
            return 0
        print("Downloading. This may take a while...")

    # Warn on low memory allocation
    mem_total = check_memory(opts.image)
    if mem_total == -1:
        print(
            "Could not detect memory capacity of Docker container.\n"
            "Do you have permission to run docker?"
        )
        return 1
    if not (opts.help or opts.version or "--reports-only" in unknown_args) and mem_total < 8000:
        print(
            "Warning: <8GB of RAM is available within your Docker "
            "environment.\nSome parts of sMRIPrep may fail to complete."
        )
        if "--mem_mb" not in unknown_args:
            resp = "N"
            try:
                resp = input("Continue anyway? [y/N]")
            except KeyboardInterrupt:
                print()
                return 1
            if resp not in ("y", "Y", ""):
                return 0

    ret = subprocess.run(
        ["docker", "version", "--format", "{{.Server.Version}}"], stdout=subprocess.PIPE
    )
    docker_version = ret.stdout.decode("ascii").strip()

    command = [
        "docker",
        "run",
        "--rm",
        "-e",
        "DOCKER_VERSION_8395080871=%s" % docker_version,
    ]

    if not opts.no_tty:
        command.append("-it")

    # Patch working repositories into installed package directories
    if opts.patch:
        for pkg, repo_path in opts.patch.items():
            command.extend(['-v', '{}:{}/{}:ro'.format(repo_path, PKG_PATH, pkg)])

    if opts.env:
        for envvar in opts.env:
            command.extend(["-e", "%s=%s" % tuple(envvar)])

    if opts.user:
        command.extend(["-u", opts.user])

    if opts.fs_license_file:
        command.extend(["-v", "{}:/opt/freesurfer/license.txt:ro".format(opts.fs_license_file)])

    main_args = []
    if opts.bids_dir:
        command.extend(["-v", ":".join((opts.bids_dir, "/data", "ro"))])
        main_args.append("/data")
    if opts.output_dir:
        command.extend(["-v", ":".join((opts.output_dir, "/out"))])
        main_args.append("/out")
    main_args.append(opts.analysis_level)

    if opts.work_dir:
        command.extend(["-v", ":".join((opts.work_dir, "/scratch"))])
        unknown_args.extend(["-w", "/scratch"])

    if opts.fs_subjects_dir:
        command.extend(['-v', '{}:/opt/subjects'.format(opts.fs_subjects_dir)])
        unknown_args.extend(['--fs-subjects-dir', '/opt/subjects'])

    # Patch derivatives for searching
    if opts.derivatives:
        unknown_args.append("--derivatives")
        for deriv, deriv_path in opts.derivatives.items():
            command.extend(['-v', '{}:/deriv/{}:ro'.format(deriv_path, deriv)])
            unknown_args.append("/deriv/{}".format(deriv))

    if opts.config:
        command.extend(["-v", ":".join((opts.config, "/home/smriprep/.nipype/nipype.cfg", "ro"))])

    if opts.use_plugin:
        command.extend(["-v", ":".join((opts.use_plugin, "/tmp/plugin.yml", "ro"))])
        unknown_args.extend(["--use-plugin", "/tmp/plugin.yml"])

    if opts.shell:
        command.append("--entrypoint=bash")

    command.append(opts.image)

    # Override help and version to describe underlying program
    # Respects '-i' flag, so will retrieve information from any image
    if opts.help:
        command.append("-h")
        targethelp = subprocess.check_output(command).decode()
        print(merge_help(parser.format_help(), targethelp))
        return 0
    elif opts.version:
        # Get version to be run and exit
        command.append("--version")
        ret = subprocess.run(command)
        return ret.returncode

    if not opts.shell:
        command.extend(main_args)
        command.extend(unknown_args)

    print("RUNNING: " + " ".join(command))
    ret = subprocess.run(command)
    if ret.returncode:
        print("sMRIPrep: Please report errors to {}".format(__bugreports__))
    return ret.returncode


if __name__ == "__main__":
    sys.exit(main())<|MERGE_RESOLUTION|>--- conflicted
+++ resolved
@@ -164,15 +164,9 @@
 
     # Make sure we're not clobbering options we don't mean to
     overlap = set(w_flags).intersection(t_flags)
-<<<<<<< HEAD
-    expected_overlap = set(
-        ["h", "version", "w", "d", "fs-license-file", "use-plugin", "fs-subjects-dir"]
-    )
-=======
     expected_overlap = {
-        "h", "version", "w", "fs-license-file", "use-plugin", "fs-subjects-dir"
+        "h", "version", "w", "d", "fs-license-file", "use-plugin", "fs-subjects-dir"
     }
->>>>>>> 1b3da52c
 
     assert overlap == expected_overlap, "Clobbering options: {}".format(
         ", ".join(overlap - expected_overlap)
