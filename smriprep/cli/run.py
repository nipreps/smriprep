--- conflicted
+++ resolved
@@ -599,14 +599,9 @@
 
     # Build main workflow
     retval["workflow"] = init_smriprep_wf(
-<<<<<<< HEAD
-        debug=opts.sloppy,
-        derivatives=derivatives,
-=======
         sloppy=opts.sloppy,
         debug=False,
-        fast_track=opts.fast_track,
->>>>>>> 0f78fa24
+        derivatives=derivatives,
         freesurfer=opts.run_reconall,
         fs_subjects_dir=opts.fs_subjects_dir,
         hires=opts.hires,
