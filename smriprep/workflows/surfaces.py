# emacs: -*- mode: python; py-indent-offset: 4; indent-tabs-mode: nil -*-
# vi: set ft=python sts=4 ts=4 sw=4 et:
#
# Copyright 2021 The NiPreps Developers <nipreps@gmail.com>
#
# Licensed under the Apache License, Version 2.0 (the "License");
# you may not use this file except in compliance with the License.
# You may obtain a copy of the License at
#
#     http://www.apache.org/licenses/LICENSE-2.0
#
# Unless required by applicable law or agreed to in writing, software
# distributed under the License is distributed on an "AS IS" BASIS,
# WITHOUT WARRANTIES OR CONDITIONS OF ANY KIND, either express or implied.
# See the License for the specific language governing permissions and
# limitations under the License.
#
# We support and encourage derived works from this project, please read
# about our expectations at
#
#     https://www.nipreps.org/community/licensing/
#
"""
Surface preprocessing workflows.

**sMRIPrep** uses FreeSurfer to reconstruct surfaces from T1w/T2w
structural images.

"""
import typing as ty
from nipype.pipeline import engine as pe
from nipype.interfaces.base import Undefined
from nipype.interfaces import (
    fsl,
    io as nio,
    utility as niu,
    freesurfer as fs,
    workbench as wb,
)

from ..data import load_resource
from ..interfaces.freesurfer import ReconAll, MakeMidthickness

from niworkflows.engine.workflows import LiterateWorkflow as Workflow
from niworkflows.interfaces.freesurfer import (
    FSDetectInputs,
    FSInjectBrainExtracted,
    PatchedRobustRegister as RobustRegister,
    RefineBrainMask,
)
from niworkflows.interfaces.nitransforms import ConcatenateXFMs
from ..interfaces.workbench import CreateSignedDistanceVolume


def init_surface_recon_wf(
    *,
    omp_nthreads: int,
    hires: bool,
    precomputed: dict,
    name="surface_recon_wf",
):
    r"""
    Reconstruct anatomical surfaces using FreeSurfer's ``recon-all``.

    Reconstruction is performed in three phases.
    The first phase initializes the subject with T1w and T2w (if available)
    structural images and performs basic reconstruction (``autorecon1``) with the
    exception of skull-stripping.
    For example, a subject with only one session with T1w and T2w images
    would be processed by the following command::

        $ recon-all -sd <output dir>/freesurfer -subjid sub-<subject_label> \
            -i <bids-root>/sub-<subject_label>/anat/sub-<subject_label>_T1w.nii.gz \
            -T2 <bids-root>/sub-<subject_label>/anat/sub-<subject_label>_T2w.nii.gz \
            -autorecon1 \
            -noskullstrip -noT2pial -noFLAIRpial

    The second phase imports an externally computed skull-stripping mask.
    This workflow refines the external brainmask using the internal mask
    implicit the the FreeSurfer's ``aseg.mgz`` segmentation,
    to reconcile ANTs' and FreeSurfer's brain masks.

    First, the ``aseg.mgz`` mask from FreeSurfer is refined in two
    steps, using binary morphological operations:

      1. With a binary closing operation the sulci are included
         into the mask. This results in a smoother brain mask
         that does not exclude deep, wide sulci.

      2. Fill any holes (typically, there could be a hole next to
         the pineal gland and the corpora quadrigemina if the great
         cerebral brain is segmented out).

    Second, the brain mask is grown, including pixels that have a high likelihood
    to the GM tissue distribution:

      3. Dilate and subtract the brain mask, defining the region to search for candidate
         pixels that likely belong to cortical GM.

      4. Pixels found in the search region that are labeled as GM by ANTs
         (during ``antsBrainExtraction.sh``) are directly added to the new mask.

      5. Otherwise, estimate GM tissue parameters locally in  patches of ``ww`` size,
         and test the likelihood of the pixel to belong in the GM distribution.

    This procedure is inspired on mindboggle's solution to the problem:
    https://github.com/nipy/mindboggle/blob/7f91faaa7664d820fe12ccc52ebaf21d679795e2/mindboggle/guts/segment.py#L1660

    The final phase resumes reconstruction, using the T2w image to assist
    in finding the pial surface, if available.
    See :py:func:`~smriprep.workflows.surfaces.init_autorecon_resume_wf` for details.

    Memory annotations for FreeSurfer are based off `their documentation
    <https://surfer.nmr.mgh.harvard.edu/fswiki/SystemRequirements>`_.
    They specify an allocation of 4GB per subject. Here we define 5GB
    to have a certain margin.

    Workflow Graph
        .. workflow::
            :graph2use: orig
            :simple_form: yes

            from smriprep.workflows.surfaces import init_surface_recon_wf
            wf = init_surface_recon_wf(omp_nthreads=1, hires=True, precomputed={})

    Parameters
    ----------
    omp_nthreads : int
        Maximum number of threads an individual process may use
    hires : bool
        Enable sub-millimeter preprocessing in FreeSurfer

    Inputs
    ------
    t1w
        List of T1-weighted structural images
    t2w
        List of T2-weighted structural images (only first used)
    flair
        List of FLAIR images
    skullstripped_t1
        Skull-stripped T1-weighted image (or mask of image)
    subjects_dir
        FreeSurfer SUBJECTS_DIR
    subject_id
        FreeSurfer subject ID

    Outputs
    -------
    subjects_dir
        FreeSurfer SUBJECTS_DIR
    subject_id
        FreeSurfer subject ID
    fsnative2t1w_xfm
        LTA-style affine matrix translating from FreeSurfer-conformed subject space to T1w

    See also
    --------
    * :py:func:`~smriprep.workflows.surfaces.init_autorecon_resume_wf`

    """
    workflow = Workflow(name=name)
    workflow.__desc__ = """\
Brain surfaces were reconstructed using `recon-all` [FreeSurfer {fs_ver},
RRID:SCR_001847, @fs_reconall], and the brain mask estimated
previously was refined with a custom variation of the method to reconcile
ANTs-derived and FreeSurfer-derived segmentations of the cortical
gray-matter of Mindboggle [RRID:SCR_002438, @mindboggle].
""".format(
        fs_ver=fs.Info().looseversion() or "<ver>"
    )

    inputnode = pe.Node(
        niu.IdentityInterface(
            fields=[
                "t1w",
                "t2w",
                "flair",
                "skullstripped_t1",
                "subjects_dir",
                "subject_id",
            ]
        ),
        name="inputnode",
    )
    outputnode = pe.Node(
        niu.IdentityInterface(
            fields=[
                "subjects_dir",
                "subject_id",
                "t1w2fsnative_xfm",
                "fsnative2t1w_xfm",
<<<<<<< HEAD
=======
                "surfaces",
                "out_brainmask",
                "out_aseg",
                "out_aparc",
                "morphometrics",
                "midthickness",
                "pial",
                "white",
                "inflated",
                "thickness",
                "sulc",
                "curv",
>>>>>>> 5e60fd8c
            ]
        ),
        name="outputnode",
    )

    recon_config = pe.Node(FSDetectInputs(hires_enabled=hires), name="recon_config")

    fov_check = pe.Node(niu.Function(function=_check_cw256), name="fov_check")
    fov_check.inputs.default_flags = ['-noskullstrip', '-noT2pial', '-noFLAIRpial']

    autorecon1 = pe.Node(
        ReconAll(directive="autorecon1", openmp=omp_nthreads),
        name="autorecon1",
        n_procs=omp_nthreads,
        mem_gb=5,
    )
    autorecon1.interface._can_resume = False
    autorecon1.interface._always_run = True

    skull_strip_extern = pe.Node(FSInjectBrainExtracted(), name="skull_strip_extern")

    autorecon_resume_wf = init_autorecon_resume_wf(omp_nthreads=omp_nthreads)

    # fmt:off
    workflow.connect([
        # Configuration
        (inputnode, recon_config, [('t1w', 't1w_list'),
                                   ('t2w', 't2w_list'),
                                   ('flair', 'flair_list')]),
        # Passing subjects_dir / subject_id enforces serial order
        (inputnode, autorecon1, [('subjects_dir', 'subjects_dir'),
                                 ('subject_id', 'subject_id')]),
        (autorecon1, skull_strip_extern, [('subjects_dir', 'subjects_dir'),
                                          ('subject_id', 'subject_id')]),
        (skull_strip_extern, autorecon_resume_wf, [('subjects_dir', 'inputnode.subjects_dir'),
                                                   ('subject_id', 'inputnode.subject_id')]),
        # Reconstruction phases
        (inputnode, autorecon1, [('t1w', 'T1_files')]),
        (inputnode, fov_check, [('t1w', 'in_files')]),
        (fov_check, autorecon1, [('out', 'flags')]),
        (recon_config, autorecon1, [('t2w', 'T2_file'),
                                    ('flair', 'FLAIR_file'),
                                    ('hires', 'hires'),
                                    # First run only (recon-all saves expert options)
                                    ('mris_inflate', 'mris_inflate')]),
        (inputnode, skull_strip_extern, [('skullstripped_t1', 'in_brain')]),
        (recon_config, autorecon_resume_wf, [('use_t2w', 'inputnode.use_T2'),
                                             ('use_flair', 'inputnode.use_FLAIR')]),
        # Output
        (autorecon_resume_wf, outputnode, [('outputnode.subjects_dir', 'subjects_dir'),
                                           ('outputnode.subject_id', 'subject_id')]),
<<<<<<< HEAD
    ])
    # fmt:on

    if "fsnative" not in precomputed.get("transforms", {}):
        fsnative2t1w_xfm = pe.Node(
            RobustRegister(auto_sens=True, est_int_scale=True), name="fsnative2t1w_xfm"
        )

        # fmt:off
        workflow.connect([
            (inputnode, fsnative2t1w_xfm, [('t1w', 'target_file')]),
            (autorecon1, fsnative2t1w_xfm, [('T1', 'source_file')]),
            (fsnative2t1w_xfm, outputnode, [('out_reg_file', 'fsnative2t1w_xfm')]),
        ])
        # fmt:on

    return workflow


def init_refinement_wf(*, name="refinement_wf"):
    r"""
    Refine ANTs brain extraction with FreeSurfer segmentation

    Workflow Graph
        .. workflow::
            :graph2use: orig
            :simple_form: yes

            from smriprep.workflows.surfaces import init_refinement_wf
            wf = init_refinement_wf()

    Inputs
    ------
    subjects_dir
        FreeSurfer SUBJECTS_DIR
    subject_id
        FreeSurfer subject ID
    fsnative2t1w_xfm
        LTA-style affine matrix translating from FreeSurfer-conformed subject space to T1w
    reference_image
        Input
    t2w
        List of T2-weighted structural images (only first used)
    flair
        List of FLAIR images
    skullstripped_t1
        Skull-stripped T1-weighted image (or mask of image)
    ants_segs
        Brain tissue segmentation from ANTS ``antsBrainExtraction.sh``
    corrected_t1
        INU-corrected, merged T1-weighted image
    subjects_dir
        FreeSurfer SUBJECTS_DIR
    subject_id
        FreeSurfer subject ID

    Outputs
    -------
    subjects_dir
        FreeSurfer SUBJECTS_DIR
    subject_id
        FreeSurfer subject ID
    t1w2fsnative_xfm
        LTA-style affine matrix translating from T1w to FreeSurfer-conformed subject space
    fsnative2t1w_xfm
        LTA-style affine matrix translating from FreeSurfer-conformed subject space to T1w
    out_brainmask
        Refined brainmask, derived from FreeSurfer's ``aseg`` volume

    See also
    --------
    * :py:func:`~smriprep.workflows.surfaces.init_autorecon_resume_wf`

    """
    workflow = Workflow(name=name)
    workflow.__desc__ = """\
Brain surfaces were reconstructed using `recon-all` [FreeSurfer {fs_ver},
RRID:SCR_001847, @fs_reconall], and the brain mask estimated
previously was refined with a custom variation of the method to reconcile
ANTs-derived and FreeSurfer-derived segmentations of the cortical
gray-matter of Mindboggle [RRID:SCR_002438, @mindboggle].
""".format(
        fs_ver=fs.Info().looseversion() or "<ver>"
    )

    inputnode = pe.Node(
        niu.IdentityInterface(
            fields=[
                "reference_image",
                "ants_segs",
                "fsnative2t1w_xfm",
                "subjects_dir",
                "subject_id",
            ]
        ),
        name="inputnode",
    )
    outputnode = pe.Node(
        niu.IdentityInterface(
            fields=[
                "out_brainmask",
            ]
        ),
        name="outputnode",
    )

    aseg_to_native_wf = init_segs_to_native_wf()
    refine = pe.Node(RefineBrainMask(), name="refine")

    # fmt:off
    workflow.connect([
        # Refine ANTs mask, deriving new mask from FS' aseg
        (inputnode, aseg_to_native_wf, [
            ('subjects_dir', 'inputnode.subjects_dir'),
            ('subject_id', 'inputnode.subject_id'),
            ('reference_image', 'inputnode.in_file'),
            ('fsnative2t1w_xfm', 'inputnode.fsnative2t1w_xfm'),
        ]),
        (inputnode, refine, [('reference_image', 'in_anat'),
                             ('ants_segs', 'in_ants')]),
        (aseg_to_native_wf, refine, [('outputnode.out_file', 'in_aseg')]),
=======
        (gifti_surface_wf, outputnode, [('outputnode.surfaces', 'surfaces'),
                                        ('outputnode.morphometrics', 'morphometrics'),
                                        ('outputnode.midthickness', 'midthickness'),
                                        ('outputnode.pial', 'pial'),
                                        ('outputnode.white', 'white'),
                                        ('outputnode.inflated', 'inflated'),
                                        ('outputnode.thickness', 'thickness'),
                                        ('outputnode.sulc', 'sulc'),
                                        ('outputnode.curv', 'curv')]),
        (t1w2fsnative_xfm, outputnode, [('out_lta', 't1w2fsnative_xfm')]),
        (fsnative2t1w_xfm, outputnode, [('out_reg_file', 'fsnative2t1w_xfm')]),
>>>>>>> 5e60fd8c
        (refine, outputnode, [('out_file', 'out_brainmask')]),
    ])
    # fmt:on

    return workflow


def init_autorecon_resume_wf(*, omp_nthreads, name="autorecon_resume_wf"):
    r"""
    Resume recon-all execution, assuming the `-autorecon1` stage has been completed.

    In order to utilize resources efficiently, this is broken down into seven
    sub-stages; after the first stage, the second and third stages may be run
    simultaneously, and the fifth and sixth stages may be run simultaneously,
    if resources permit; the fourth stage must be run prior to the fifth and
    sixth, and the seventh must be run after::

        $ recon-all -sd <output dir>/freesurfer -subjid sub-<subject_label> \
            -autorecon2-volonly
        $ recon-all -sd <output dir>/freesurfer -subjid sub-<subject_label> \
            -autorecon-hemi lh -T2pial \
            -noparcstats -noparcstats2 -noparcstats3 -nohyporelabel -nobalabels
        $ recon-all -sd <output dir>/freesurfer -subjid sub-<subject_label> \
            -autorecon-hemi rh -T2pial \
            -noparcstats -noparcstats2 -noparcstats3 -nohyporelabel -nobalabels
        $ recon-all -sd <output dir>/freesurfer -subjid sub-<subject_label> \
            -cortribbon
        $ recon-all -sd <output dir>/freesurfer -subjid sub-<subject_label> \
            -autorecon-hemi lh -nohyporelabel
        $ recon-all -sd <output dir>/freesurfer -subjid sub-<subject_label> \
            -autorecon-hemi rh -nohyporelabel
        $ recon-all -sd <output dir>/freesurfer -subjid sub-<subject_label> \
            -autorecon3

    The parcellation statistics steps are excluded from the second and third
    stages, because they require calculation of the cortical ribbon volume
    (the fourth stage).
    Hypointensity relabeling is excluded from hemisphere-specific steps to avoid
    race conditions, as it is a volumetric operation.

    Workflow Graph
        .. workflow::
            :graph2use: orig
            :simple_form: yes

            from smriprep.workflows.surfaces import init_autorecon_resume_wf
            wf = init_autorecon_resume_wf(omp_nthreads=1)

    Inputs
    ------
    subjects_dir
        FreeSurfer SUBJECTS_DIR
    subject_id
        FreeSurfer subject ID
    use_T2
        Refine pial surface using T2w image
    use_FLAIR
        Refine pial surface using FLAIR image

    Outputs
    -------
    subjects_dir
        FreeSurfer SUBJECTS_DIR
    subject_id
        FreeSurfer subject ID

    """
    workflow = Workflow(name=name)

    inputnode = pe.Node(
        niu.IdentityInterface(fields=["subjects_dir", "subject_id", "use_T2", "use_FLAIR"]),
        name="inputnode",
    )

    outputnode = pe.Node(
        niu.IdentityInterface(fields=["subjects_dir", "subject_id"]), name="outputnode"
    )

    # FreeSurfer 7.3 removed gcareg from autorecon2-volonly
    # Adding it directly in would force it to run every time
    gcareg = pe.Node(
        ReconAll(directive=Undefined, steps=["gcareg"], openmp=omp_nthreads),
        n_procs=omp_nthreads,
        mem_gb=5,
        name="gcareg",
    )
    gcareg.interface._always_run = True

    autorecon2_vol = pe.Node(
        ReconAll(directive="autorecon2-volonly", openmp=omp_nthreads),
        n_procs=omp_nthreads,
        mem_gb=5,
        name="autorecon2_vol",
    )
    autorecon2_vol.interface._always_run = True

    autorecon_surfs = pe.MapNode(
        ReconAll(
            directive="autorecon-hemi",
            flags=[
                "-noparcstats",
                "-noparcstats2",
                "-noparcstats3",
                "-nohyporelabel",
                "-nobalabels",
            ],
            openmp=omp_nthreads,
        ),
        iterfield="hemi",
        n_procs=omp_nthreads,
        mem_gb=5,
        name="autorecon_surfs",
    )
    autorecon_surfs.inputs.hemi = ["lh", "rh"]
    autorecon_surfs.interface._always_run = True

    # -cortribbon is a prerequisite for -parcstats, -parcstats2, -parcstats3
    # Claiming two threads because pial refinement can be split by hemisphere
    # if -T2pial or -FLAIRpial is enabled.
    # Parallelizing by hemisphere saves ~30 minutes over simply enabling
    # OpenMP on an 8 core machine.
    cortribbon = pe.Node(
        ReconAll(directive=Undefined, steps=["cortribbon"], parallel=True),
        n_procs=2,
        name="cortribbon",
    )
    cortribbon.interface._always_run = True

    # -parcstats* can be run per-hemisphere
    # -hyporelabel is volumetric, even though it's part of -autorecon-hemi
    parcstats = pe.MapNode(
        ReconAll(directive="autorecon-hemi", flags=["-nohyporelabel"], openmp=omp_nthreads),
        iterfield="hemi",
        n_procs=omp_nthreads,
        mem_gb=5,
        name="parcstats",
    )
    parcstats.inputs.hemi = ["lh", "rh"]
    parcstats.interface._always_run = True

    # Runs: -hyporelabel -aparc2aseg -apas2aseg -segstats -wmparc
    # All volumetric, so don't
    autorecon3 = pe.Node(
        ReconAll(directive="autorecon3", openmp=omp_nthreads),
        n_procs=omp_nthreads,
        mem_gb=5,
        name="autorecon3",
    )
    autorecon3.interface._always_run = True

    def _dedup(in_list):
        vals = set(in_list)
        if len(vals) > 1:
            raise ValueError(f"Non-identical values can't be deduplicated:\n{in_list!r}")
        return vals.pop()

    # fmt:off
    workflow.connect([
        (inputnode, cortribbon, [('use_T2', 'use_T2'),
                                 ('use_FLAIR', 'use_FLAIR')]),
        (inputnode, gcareg, [('subjects_dir', 'subjects_dir'),
                             ('subject_id', 'subject_id')]),
        (gcareg, autorecon2_vol, [('subjects_dir', 'subjects_dir'),
                                  ('subject_id', 'subject_id')]),
        (autorecon2_vol, autorecon_surfs, [('subjects_dir', 'subjects_dir'),
                                           ('subject_id', 'subject_id')]),
        (autorecon_surfs, cortribbon, [(('subjects_dir', _dedup), 'subjects_dir'),
                                       (('subject_id', _dedup), 'subject_id')]),
        (cortribbon, parcstats, [('subjects_dir', 'subjects_dir'),
                                 ('subject_id', 'subject_id')]),
        (parcstats, autorecon3, [(('subjects_dir', _dedup), 'subjects_dir'),
                                 (('subject_id', _dedup), 'subject_id')]),
        (autorecon3, outputnode, [('subjects_dir', 'subjects_dir'),
                                  ('subject_id', 'subject_id')]),
    ])
    # fmt:on

    return workflow


def init_surface_derivatives_wf(
    *,
    cifti_output: ty.Literal["91k", "170k", False] = False,
    name="surface_derivatives_wf",
):
    r"""
    Generate sMRIPrep derivatives from FreeSurfer derivatives

    Workflow Graph
        .. workflow::
            :graph2use: orig
            :simple_form: yes

            from smriprep.workflows.surfaces import init_surface_derivatives_wf
            wf = init_surface_derivatives_wf()

    Inputs
    ------
    reference
        Reference image in native T1w space, for defining a resampling grid
    fsnative2t1w_xfm
        LTA-style affine matrix translating from FreeSurfer-conformed subject space to T1w
    subjects_dir
        FreeSurfer SUBJECTS_DIR
    subject_id
        FreeSurfer subject ID

    Outputs
    -------
    surfaces
        GIFTI surfaces for gray/white matter boundary, pial surface,
        midthickness (or graymid) surface, and inflated surfaces
    morphometrics
        GIFTIs of cortical thickness, curvature, and sulcal depth
    out_aseg
        FreeSurfer's aseg segmentation, in native T1w space
    out_aparc
        FreeSurfer's aparc+aseg segmentation, in native T1w space

    See also
    --------
    * :py:func:`~smriprep.workflows.surfaces.init_gifti_surface_wf`

    """
    workflow = Workflow(name=name)

    inputnode = pe.Node(
        niu.IdentityInterface(
            fields=[
                "subjects_dir",
                "subject_id",
                "fsnative2t1w_xfm",
                "reference",
            ]
        ),
        name="inputnode",
    )
    outputnode = pe.Node(
        niu.IdentityInterface(
            fields=[
                "surfaces",
                "morphometrics",
                "sphere_reg",
                "sphere_reg_fsLR",
                "out_aseg",
                "out_aparc",
                "cifti_morph",
                "cifti_metadata",
            ]
        ),
        name="outputnode",
    )

    gifti_surface_wf = init_gifti_surface_wf()
    sphere_reg_wf = init_sphere_reg_wf()
    aseg_to_native_wf = init_segs_to_native_wf()
    aparc_to_native_wf = init_segs_to_native_wf(segmentation="aparc_aseg")

    # fmt:off
    workflow.connect([
        # Configuration
        (inputnode, gifti_surface_wf, [
            ('subjects_dir', 'inputnode.subjects_dir'),
            ('subject_id', 'inputnode.subject_id'),
            ('fsnative2t1w_xfm', 'inputnode.fsnative2t1w_xfm'),
        ]),
        (inputnode, sphere_reg_wf, [
            ('subjects_dir', 'inputnode.subjects_dir'),
            ('subject_id', 'inputnode.subject_id'),
        ]),
        (inputnode, aseg_to_native_wf, [
            ('subjects_dir', 'inputnode.subjects_dir'),
            ('subject_id', 'inputnode.subject_id'),
            ('reference', 'inputnode.in_file'),
            ('fsnative2t1w_xfm', 'inputnode.fsnative2t1w_xfm'),
        ]),
        (inputnode, aparc_to_native_wf, [
            ('subjects_dir', 'inputnode.subjects_dir'),
            ('subject_id', 'inputnode.subject_id'),
            ('reference', 'inputnode.in_file'),
            ('fsnative2t1w_xfm', 'inputnode.fsnative2t1w_xfm'),
        ]),

        # Output
        (gifti_surface_wf, outputnode, [('outputnode.surfaces', 'surfaces'),
                                        ('outputnode.morphometrics', 'morphometrics')]),
        (sphere_reg_wf, outputnode, [('outputnode.sphere_reg', 'sphere_reg'),
                                     ('outputnode.sphere_reg_fsLR', 'sphere_reg_fsLR')]),
        (aseg_to_native_wf, outputnode, [('outputnode.out_file', 'out_aseg')]),
        (aparc_to_native_wf, outputnode, [('outputnode.out_file', 'out_aparc')]),
    ])
    # fmt:on

    if cifti_output:
        morph_grayords_wf = init_morph_grayords_wf(grayord_density=cifti_output)
        # fmt:off
        workflow.connect([
            (inputnode, morph_grayords_wf, [
                ('subject_id', 'inputnode.subject_id'),
                ('subjects_dir', 'inputnode.subjects_dir'),
            ]),
            (morph_grayords_wf, outputnode, [
                ("outputnode.cifti_morph", "cifti_morph"),
                ("outputnode.cifti_metadata", "cifti_metadata"),
            ]),
        ])
        # fmt:on

    return workflow


def init_sphere_reg_wf(*, name="sphere_reg_wf"):
    """Generate GIFTI registration files to fsLR space"""
    from ..interfaces.surf import FixGiftiMetadata
    from ..interfaces.workbench import SurfaceSphereProjectUnproject

    workflow = Workflow(name=name)

    inputnode = pe.Node(
        niu.IdentityInterface(["subjects_dir", "subject_id"]),
        name="inputnode",
    )
    outputnode = pe.Node(
        niu.IdentityInterface(["sphere_reg", "sphere_reg_fsLR"]), name="outputnode"
    )

    get_surfaces = pe.Node(nio.FreeSurferSource(), name="get_surfaces")

    # Via FreeSurfer2CaretConvertAndRegisterNonlinear.sh#L270-L273
    #
    # See https://github.com/DCAN-Labs/DCAN-HCP/tree/9291324
    sphere_gii = pe.MapNode(
        fs.MRIsConvert(out_datatype="gii"), iterfield="in_file", name="sphere_gii"
    )

    fix_meta = pe.MapNode(FixGiftiMetadata(), iterfield="in_file", name="fix_meta")

    # Via
    # ${CARET7DIR}/wb_command -surface-sphere-project-unproject
    #   "$AtlasSpaceFolder"/"$NativeFolder"/"$Subject"."$Hemisphere".sphere.reg.native.surf.gii
    #   "$AtlasSpaceFolder"/fsaverage/"$Subject"."$Hemisphere".sphere."$HighResMesh"k_fs_"$Hemisphere".surf.gii
    #   "$AtlasSpaceFolder"/fsaverage/"$Subject"."$Hemisphere".def_sphere."$HighResMesh"k_fs_"$Hemisphere".surf.gii
    #   "$AtlasSpaceFolder"/"$NativeFolder"/"$Subject"."$Hemisphere".sphere.reg.reg_LR.native.surf.gii
    project_unproject = pe.MapNode(
        SurfaceSphereProjectUnproject(),
        iterfield=["sphere_in", "sphere_project_to", "sphere_unproject_from"],
        name="project_unproject",
    )
    atlases = load_resource('atlases')
    project_unproject.inputs.sphere_project_to = [
        atlases / 'fs_L' / 'fsaverage.L.sphere.164k_fs_L.surf.gii',
        atlases / 'fs_R' / 'fsaverage.R.sphere.164k_fs_R.surf.gii',
    ]
    project_unproject.inputs.sphere_unproject_from = [
        atlases / 'fs_L' / 'fs_L-to-fs_LR_fsaverage.L_LR.spherical_std.164k_fs_L.surf.gii',
        atlases / 'fs_R' / 'fs_R-to-fs_LR_fsaverage.R_LR.spherical_std.164k_fs_R.surf.gii',
    ]

    # fmt:off
    workflow.connect([
        (inputnode, get_surfaces, [
            ('subjects_dir', 'subjects_dir'),
            ('subject_id', 'subject_id'),
        ]),
        (get_surfaces, sphere_gii, [(('sphere_reg', _sorted_by_basename), 'in_file')]),
        (sphere_gii, fix_meta, [('converted', 'in_file')]),
        (fix_meta, project_unproject, [('out_file', 'sphere_in')]),
        (sphere_gii, outputnode, [('converted', 'sphere_reg')]),
        (project_unproject, outputnode, [('sphere_out', 'sphere_reg_fsLR')]),
    ])
    # fmt:on

    return workflow


def init_gifti_surface_wf(*, name="gifti_surface_wf"):
    r"""
    Prepare GIFTI surfaces from a FreeSurfer subjects directory.

    If midthickness (or graymid) surfaces do not exist, they are generated and
    saved to the subject directory as ``lh/rh.midthickness``.
    These, along with the gray/white matter boundary (``lh/rh.white``), pial
    surfaces (``lh/rh.pial``) and inflated surfaces (``lh/rh.inflated``) are
    converted to GIFTI files.
    Additionally, the vertex coordinates are :py:class:`recentered
    <smriprep.interfaces.NormalizeSurf>` to align with native T1w space.

    Workflow Graph
        .. workflow::
            :graph2use: orig
            :simple_form: yes

            from smriprep.workflows.surfaces import init_gifti_surface_wf
            wf = init_gifti_surface_wf()

    Inputs
    ------
    subjects_dir
        FreeSurfer SUBJECTS_DIR
    subject_id
        FreeSurfer subject ID
    fsnative2t1w_xfm
        LTA formatted affine transform file (inverse)

    Outputs
    -------
    midthickness
        Left and right midthickness (or graymid) surface GIFTIs
    pial
        Left and right pial surface GIFTIs
    white
        Left and right white surface GIFTIs
    inflated
        Left and right inflated surface GIFTIs
    surfaces
        GIFTI surfaces for gray/white matter boundary, pial surface,
        midthickness (or graymid) surface, and inflated surfaces
    thickness
        Left and right cortical thickness GIFTIs
    sulc
        Left and right sulcal depth map GIFTIs
    curv
        Left and right curvature map GIFTIs
    morphometrics
        GIFTIs of cortical thickness, curvature, and sulcal depth

    """
    from ..interfaces.freesurfer import MRIsConvertData
    from ..interfaces.surf import NormalizeSurf, AggregateSurfaces

    workflow = Workflow(name=name)

    inputnode = pe.Node(
        niu.IdentityInterface(["subjects_dir", "subject_id", "fsnative2t1w_xfm"]),
        name="inputnode",
    )
    outputnode = pe.Node(
        niu.IdentityInterface([
            "pial",
            "white",
            "inflated",
            "midthickness",
            "thickness",
            "sulc",
            "curv",
            # Preserve grouping
            "surfaces",
            "morphometrics",
        ]),
        name="outputnode"
    )

    get_surfaces = pe.Node(nio.FreeSurferSource(), name="get_surfaces")

    midthickness = pe.MapNode(
        MakeMidthickness(thickness=True, distance=0.5, out_name="midthickness"),
        iterfield="in_file",
        name="midthickness",
    )

    save_midthickness = pe.Node(nio.DataSink(parameterization=False), name="save_midthickness")

    surface_list = pe.Node(
        niu.Merge(4, ravel_inputs=True),
        name="surface_list",
        run_without_submitting=True,
    )
    fs2gii = pe.MapNode(
        fs.MRIsConvert(out_datatype="gii", to_scanner=True),
        iterfield="in_file",
        name="fs2gii",
    )
    fix_surfs = pe.MapNode(NormalizeSurf(), iterfield="in_file", name="fix_surfs")
    surfmorph_list = pe.Node(
        niu.Merge(3, ravel_inputs=True),
        name="surfmorph_list",
        run_without_submitting=True,
    )
    morphs2gii = pe.MapNode(
        MRIsConvertData(out_datatype="gii"),
        iterfield="scalarcurv_file",
        name="morphs2gii",
    )

    agg_surfaces = pe.Node(AggregateSurfaces(), name="agg_surfaces")

    # fmt:off
    workflow.connect([
        (inputnode, get_surfaces, [('subjects_dir', 'subjects_dir'),
                                   ('subject_id', 'subject_id')]),
        (inputnode, save_midthickness, [('subjects_dir', 'base_directory'),
                                        ('subject_id', 'container')]),
        # Generate midthickness surfaces and save to FreeSurfer derivatives
        (get_surfaces, midthickness, [('white', 'in_file'),
                                      ('graymid', 'graymid')]),
        (midthickness, save_midthickness, [('out_file', 'surf.@graymid')]),
        # Produce valid GIFTI surface files (dense mesh)
        (get_surfaces, surface_list, [('white', 'in1'),
                                      ('pial', 'in2'),
                                      ('inflated', 'in3')]),
        (save_midthickness, surface_list, [('out_file', 'in4')]),
        (surface_list, fs2gii, [('out', 'in_file')]),
        (fs2gii, fix_surfs, [('converted', 'in_file')]),
        (inputnode, fix_surfs, [('fsnative2t1w_xfm', 'transform_file')]),
        (fix_surfs, outputnode, [('out_file', 'surfaces')]),
        (get_surfaces, surfmorph_list, [('thickness', 'in1'),
                                        ('sulc', 'in2'),
                                        ('curv', 'in3')]),
        (surfmorph_list, morphs2gii, [('out', 'scalarcurv_file')]),
        (morphs2gii, outputnode, [('converted', 'morphometrics')]),
        # Output individual surfaces as well
        (fix_surfs, agg_surfaces, [('out_file', 'surfaces')]),
        (morphs2gii, agg_surfaces, [('converted', 'morphometrics')]),
        (agg_surfaces, outputnode, [('pial', 'pial'),
                                    ('white', 'white'),
                                    ('inflated', 'inflated'),
                                    ('midthickness', 'midthickness'),
                                    ('thickness', 'thickness'),
                                    ('sulc', 'sulc'),
                                    ('curv', 'curv')]),
    ])
    # fmt:on
    return workflow


def init_segs_to_native_wf(*, name="segs_to_native", segmentation="aseg"):
    """
    Get a segmentation from FreeSurfer conformed space into native T1w space.

    Workflow Graph
        .. workflow::
            :graph2use: orig
            :simple_form: yes

            from smriprep.workflows.surfaces import init_segs_to_native_wf
            wf = init_segs_to_native_wf()

    Parameters
    ----------
    segmentation
        The name of a segmentation ('aseg' or 'aparc_aseg' or 'wmparc')

    Inputs
    ------
    in_file
        Anatomical, merged T1w image after INU correction
    subjects_dir
        FreeSurfer SUBJECTS_DIR
    subject_id
        FreeSurfer subject ID
    fsnative2t1w_xfm
        LTA-style affine matrix translating from FreeSurfer-conformed subject space to T1w

    Outputs
    -------
    out_file
        The selected segmentation, after resampling in native space

    """
    workflow = Workflow(name=f"{name}_{segmentation}")
    inputnode = pe.Node(
        niu.IdentityInterface(["in_file", "subjects_dir", "subject_id", "fsnative2t1w_xfm"]),
        name="inputnode",
    )
    outputnode = pe.Node(niu.IdentityInterface(["out_file"]), name="outputnode")
    # Extract the aseg and aparc+aseg outputs
    fssource = pe.Node(nio.FreeSurferSource(), name="fs_datasource")

    lta = pe.Node(ConcatenateXFMs(out_fmt="fs"), name="lta", run_without_submitting=True)

    # Resample from T1.mgz to T1w.nii.gz, applying any offset in fsnative2t1w_xfm,
    # and convert to NIfTI while we're at it
    resample = pe.Node(
        fs.ApplyVolTransform(transformed_file="seg.nii.gz", interp="nearest"),
        name="resample",
    )

    if segmentation.startswith("aparc"):
        if segmentation == "aparc_aseg":

            def _sel(x):
                return [parc for parc in x if "aparc+" in parc][0]  # noqa

        elif segmentation == "aparc_a2009s":

            def _sel(x):
                return [parc for parc in x if "a2009s+" in parc][0]  # noqa

        elif segmentation == "aparc_dkt":

            def _sel(x):
                return [parc for parc in x if "DKTatlas+" in parc][0]  # noqa

        segmentation = (segmentation, _sel)

    # fmt:off
    workflow.connect([
        (inputnode, fssource, [
            ('subjects_dir', 'subjects_dir'),
            ('subject_id', 'subject_id')]),
        (inputnode, lta, [('in_file', 'reference'),
                          ('fsnative2t1w_xfm', 'in_xfms')]),
        (fssource, lta, [('T1', 'moving')]),
        (inputnode, resample, [('in_file', 'target_file')]),
        (fssource, resample, [(segmentation, 'source_file')]),
        (lta, resample, [('out_xfm', 'lta_file')]),
        (resample, outputnode, [('transformed_file', 'out_file')]),
    ])
    # fmt:on
    return workflow


def init_anat_ribbon_wf(name="anat_ribbon_wf"):
    DEFAULT_MEMORY_MIN_GB = 0.01
    workflow = pe.Workflow(name=name)

    inputnode = pe.Node(
        niu.IdentityInterface(
            fields=[
                "surfaces",
                "t1w_mask",
            ]
        ),
        name="inputnode",
    )
    outputnode = pe.Node(
        niu.IdentityInterface(
            fields=[
                "anat_ribbon",
            ]
        ),
        name="outputnode",
    )

    # 0, 1 = wm; 2, 3 = pial; 6, 7 = mid
    # note that order of lh / rh within each surf type is not guaranteed due to use
    # of unsorted glob by FreeSurferSource prior, but we can do a sort
    # to ensure consistent ordering
    select_wm = pe.Node(
        niu.Select(index=[0, 1]),
        name="select_wm",
        mem_gb=DEFAULT_MEMORY_MIN_GB,
        run_without_submitting=True,
    )

    select_pial = pe.Node(
        niu.Select(index=[2, 3]),
        name="select_pial",
        mem_gb=DEFAULT_MEMORY_MIN_GB,
        run_without_submitting=True,
    )

    select_midthick = pe.Node(
        niu.Select(index=[6, 7]),
        name="select_midthick",
        mem_gb=DEFAULT_MEMORY_MIN_GB,
        run_without_submitting=True,
    )

    create_wm_distvol = pe.MapNode(
        CreateSignedDistanceVolume(),
        iterfield=["surf_file"],
        name="create_wm_distvol",
    )

    create_pial_distvol = pe.MapNode(
        CreateSignedDistanceVolume(),
        iterfield=["surf_file"],
        name="create_pial_distvol",
    )

    thresh_wm_distvol = pe.MapNode(
        fsl.maths.MathsCommand(args="-thr 0 -bin -mul 255"),
        iterfield=["in_file"],
        name="thresh_wm_distvol",
        mem_gb=DEFAULT_MEMORY_MIN_GB,
    )

    uthresh_pial_distvol = pe.MapNode(
        fsl.maths.MathsCommand(args="-uthr 0 -abs -bin -mul 255"),
        iterfield=["in_file"],
        name="uthresh_pial_distvol",
        mem_gb=DEFAULT_MEMORY_MIN_GB,
    )

    bin_wm_distvol = pe.MapNode(
        fsl.maths.UnaryMaths(operation="bin"),
        iterfield=["in_file"],
        name="bin_wm_distvol",
        mem_gb=DEFAULT_MEMORY_MIN_GB,
    )

    bin_pial_distvol = pe.MapNode(
        fsl.maths.UnaryMaths(operation="bin"),
        iterfield=["in_file"],
        name="bin_pial_distvol",
        mem_gb=DEFAULT_MEMORY_MIN_GB,
    )

    split_wm_distvol = pe.Node(
        niu.Split(splits=[1, 1]),
        name="split_wm_distvol",
        mem_gb=DEFAULT_MEMORY_MIN_GB,
        run_without_submitting=True,
    )

    merge_wm_distvol_no_flatten = pe.Node(
        niu.Merge(2),
        no_flatten=True,
        name="merge_wm_distvol_no_flatten",
        mem_gb=DEFAULT_MEMORY_MIN_GB,
        run_without_submitting=True,
    )

    make_ribbon_vol = pe.MapNode(
        fsl.maths.MultiImageMaths(op_string="-mas %s -mul 255"),
        iterfield=["in_file", "operand_files"],
        name="make_ribbon_vol",
        mem_gb=DEFAULT_MEMORY_MIN_GB,
    )

    bin_ribbon_vol = pe.MapNode(
        fsl.maths.UnaryMaths(operation="bin"),
        iterfield=["in_file"],
        name="bin_ribbon_vol",
        mem_gb=DEFAULT_MEMORY_MIN_GB,
    )

    split_squeeze_ribbon_vol = pe.Node(
        niu.Split(splits=[1, 1], squeeze=True),
        name="split_squeeze_ribbon",
        mem_gb=DEFAULT_MEMORY_MIN_GB,
        run_without_submitting=True,
    )

    combine_ribbon_vol_hemis = pe.Node(
        fsl.maths.BinaryMaths(operation="add"),
        name="combine_ribbon_vol_hemis",
        mem_gb=DEFAULT_MEMORY_MIN_GB,
    )

    # make HCP-style ribbon volume in T1w space
    workflow.connect(
        [
            (inputnode, select_wm, [("surfaces", "inlist")]),
            (inputnode, select_pial, [("surfaces", "inlist")]),
            (inputnode, select_midthick, [("surfaces", "inlist")]),
            (select_wm, create_wm_distvol, [(("out", _sorted_by_basename), "surf_file")]),
            (inputnode, create_wm_distvol, [("t1w_mask", "ref_file")]),
            (select_pial, create_pial_distvol, [(("out", _sorted_by_basename), "surf_file")]),
            (inputnode, create_pial_distvol, [("t1w_mask", "ref_file")]),
            (create_wm_distvol, thresh_wm_distvol, [("out_file", "in_file")]),
            (create_pial_distvol, uthresh_pial_distvol, [("out_file", "in_file")]),
            (thresh_wm_distvol, bin_wm_distvol, [("out_file", "in_file")]),
            (uthresh_pial_distvol, bin_pial_distvol, [("out_file", "in_file")]),
            (bin_wm_distvol, split_wm_distvol, [("out_file", "inlist")]),
            (split_wm_distvol, merge_wm_distvol_no_flatten, [("out1", "in1")]),
            (split_wm_distvol, merge_wm_distvol_no_flatten, [("out2", "in2")]),
            (bin_pial_distvol, make_ribbon_vol, [("out_file", "in_file")]),
            (merge_wm_distvol_no_flatten, make_ribbon_vol, [("out", "operand_files")]),
            (make_ribbon_vol, bin_ribbon_vol, [("out_file", "in_file")]),
            (bin_ribbon_vol, split_squeeze_ribbon_vol, [("out_file", "inlist")]),
            (split_squeeze_ribbon_vol, combine_ribbon_vol_hemis, [("out1", "in_file")]),
            (split_squeeze_ribbon_vol, combine_ribbon_vol_hemis, [("out2", "operand_file")]),
            (combine_ribbon_vol_hemis, outputnode, [("out_file", "anat_ribbon")]),
        ]
    )
    return workflow


def init_morph_grayords_wf(
    grayord_density: ty.Literal['91k', '170k'],
    name: str = "morph_grayords_wf",
):
    """
    Sample Grayordinates files onto the fsLR atlas.

    Outputs are in CIFTI2 format.

    Workflow Graph
        .. workflow::
            :graph2use: colored
            :simple_form: yes

            from smriprep.workflows.surfaces import init_morph_grayords_wf
            wf = init_morph_grayords_wf(grayord_density="91k")

    Parameters
    ----------
    grayord_density : :obj:`str`
        Either `91k` or `170k`, representing the total of vertices or *grayordinates*.
    name : :obj:`str`
        Unique name for the subworkflow (default: ``"morph_grayords_wf"``)

    Inputs
    ------
    subject_id : :obj:`str`
        FreeSurfer subject ID
    subjects_dir : :obj:`str`
        FreeSurfer SUBJECTS_DIR

    Outputs
    -------
    cifti_morph : :obj:`list` of :obj:`str`
        Paths of CIFTI dscalar files
    cifti_metadata : :obj:`list` of :obj:`str`
        Paths to JSON files containing metadata corresponding to ``cifti_morph``

    """
    import templateflow.api as tf
    from niworkflows.engine.workflows import LiterateWorkflow as Workflow
    from smriprep.interfaces.cifti import GenerateDScalar

    workflow = Workflow(name=name)
    workflow.__desc__ = f"""\
*Grayordinate* "dscalar" files [@hcppipelines] containing {grayord_density} samples were
also generated using the highest-resolution ``fsaverage`` as an intermediate standardized
surface space.
"""

    fslr_density = "32k" if grayord_density == "91k" else "59k"

    inputnode = pe.Node(
        niu.IdentityInterface(fields=["subject_id", "subjects_dir"]),
        name="inputnode",
    )

    outputnode = pe.Node(
        niu.IdentityInterface(fields=["cifti_morph", "cifti_metadata"]),
        name="outputnode",
    )

    get_surfaces = pe.Node(nio.FreeSurferSource(), name="get_surfaces")

    surfmorph_list = pe.Node(
        niu.Merge(3, ravel_inputs=True),
        name="surfmorph_list",
        run_without_submitting=True,
    )

    surf2surf = pe.MapNode(
        fs.SurfaceTransform(target_subject="fsaverage", target_type="gii"),
        iterfield=["source_file", "hemi"],
        name="surf2surf",
        mem_gb=0.01,
    )
    surf2surf.inputs.hemi = ["lh", "rh"] * 3

    # Setup Workbench command. LR ordering for hemi can be assumed, as it is imposed
    # by the iterfield of the MapNode in the surface sampling workflow above.
    resample = pe.MapNode(
        wb.MetricResample(method="ADAP_BARY_AREA", area_metrics=True),
        name="resample",
        iterfield=[
            "in_file",
            "out_file",
            "new_sphere",
            "new_area",
            "current_sphere",
            "current_area",
        ],
    )
    resample.inputs.current_sphere = [
        str(
            tf.get(
                "fsaverage",
                hemi=hemi,
                density="164k",
                desc="std",
                suffix="sphere",
                extension=".surf.gii",
            )
        )
        for hemi in "LR"
    ] * 3
    resample.inputs.current_area = [
        str(
            tf.get(
                "fsaverage",
                hemi=hemi,
                density="164k",
                desc="vaavg",
                suffix="midthickness",
                extension=".shape.gii",
            )
        )
        for hemi in "LR"
    ] * 3
    resample.inputs.new_sphere = [
        str(
            tf.get(
                "fsLR",
                space="fsaverage",
                hemi=hemi,
                density=fslr_density,
                suffix="sphere",
                extension=".surf.gii",
            )
        )
        for hemi in "LR"
    ] * 3
    resample.inputs.new_area = [
        str(
            tf.get(
                "fsLR",
                hemi=hemi,
                density=fslr_density,
                desc="vaavg",
                suffix="midthickness",
                extension=".shape.gii",
            )
        )
        for hemi in "LR"
    ] * 3
    resample.inputs.out_file = [
        f"space-fsLR_hemi-{h}_den-{grayord_density}_{morph}.shape.gii"
        # Order: curv-L, curv-R, sulc-L, sulc-R, thickness-L, thickness-R
        for morph in ('curv', 'sulc', 'thickness')
        for h in "LR"
    ]

    gen_cifti = pe.MapNode(
        GenerateDScalar(
            grayordinates=grayord_density,
        ),
        iterfield=['scalar_name', 'scalar_surfs'],
        name="gen_cifti",
    )
    gen_cifti.inputs.scalar_name = ['curv', 'sulc', 'thickness']

    # fmt: off
    workflow.connect([
        (inputnode, get_surfaces, [
            ('subject_id', 'subject_id'),
            ('subjects_dir', 'subjects_dir'),
        ]),
        (inputnode, surf2surf, [
            ('subject_id', 'source_subject'),
            ('subjects_dir', 'subjects_dir'),
        ]),
        (get_surfaces, surfmorph_list, [
            (('curv', _sorted_by_basename), 'in1'),
            (('sulc', _sorted_by_basename), 'in2'),
            (('thickness', _sorted_by_basename), 'in3'),
        ]),
        (surfmorph_list, surf2surf, [('out', 'source_file')]),
        (surf2surf, resample, [('out_file', 'in_file')]),
        (resample, gen_cifti, [
            (("out_file", _collate), "scalar_surfs")]),
        (gen_cifti, outputnode, [("out_file", "cifti_morph"),
                                 ("out_metadata", "cifti_metadata")]),
    ])
    # fmt: on

    return workflow


def _check_cw256(in_files, default_flags):
    import numpy as np
    from nibabel.funcs import concat_images

    if isinstance(in_files, str):
        in_files = [in_files]
    summary_img = concat_images(in_files)
    fov = np.array(summary_img.shape[:3]) * summary_img.header.get_zooms()[:3]
    flags = list(default_flags)
    if np.any(fov > 256):
        flags.append("-cw256")
    return flags


def _sorted_by_basename(inlist):
    from os.path import basename

    return sorted(inlist, key=lambda x: str(basename(x)))


def _collate(files):
    return [files[i : i + 2] for i in range(0, len(files), 2)]<|MERGE_RESOLUTION|>--- conflicted
+++ resolved
@@ -190,21 +190,6 @@
                 "subject_id",
                 "t1w2fsnative_xfm",
                 "fsnative2t1w_xfm",
-<<<<<<< HEAD
-=======
-                "surfaces",
-                "out_brainmask",
-                "out_aseg",
-                "out_aparc",
-                "morphometrics",
-                "midthickness",
-                "pial",
-                "white",
-                "inflated",
-                "thickness",
-                "sulc",
-                "curv",
->>>>>>> 5e60fd8c
             ]
         ),
         name="outputnode",
@@ -256,7 +241,6 @@
         # Output
         (autorecon_resume_wf, outputnode, [('outputnode.subjects_dir', 'subjects_dir'),
                                            ('outputnode.subject_id', 'subject_id')]),
-<<<<<<< HEAD
     ])
     # fmt:on
 
@@ -378,19 +362,6 @@
         (inputnode, refine, [('reference_image', 'in_anat'),
                              ('ants_segs', 'in_ants')]),
         (aseg_to_native_wf, refine, [('outputnode.out_file', 'in_aseg')]),
-=======
-        (gifti_surface_wf, outputnode, [('outputnode.surfaces', 'surfaces'),
-                                        ('outputnode.morphometrics', 'morphometrics'),
-                                        ('outputnode.midthickness', 'midthickness'),
-                                        ('outputnode.pial', 'pial'),
-                                        ('outputnode.white', 'white'),
-                                        ('outputnode.inflated', 'inflated'),
-                                        ('outputnode.thickness', 'thickness'),
-                                        ('outputnode.sulc', 'sulc'),
-                                        ('outputnode.curv', 'curv')]),
-        (t1w2fsnative_xfm, outputnode, [('out_lta', 't1w2fsnative_xfm')]),
-        (fsnative2t1w_xfm, outputnode, [('out_reg_file', 'fsnative2t1w_xfm')]),
->>>>>>> 5e60fd8c
         (refine, outputnode, [('out_file', 'out_brainmask')]),
     ])
     # fmt:on
