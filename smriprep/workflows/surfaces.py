# emacs: -*- mode: python; py-indent-offset: 4; indent-tabs-mode: nil -*-
# vi: set ft=python sts=4 ts=4 sw=4 et:
#
# Copyright 2021 The NiPreps Developers <nipreps@gmail.com>
#
# Licensed under the Apache License, Version 2.0 (the "License");
# you may not use this file except in compliance with the License.
# You may obtain a copy of the License at
#
#     http://www.apache.org/licenses/LICENSE-2.0
#
# Unless required by applicable law or agreed to in writing, software
# distributed under the License is distributed on an "AS IS" BASIS,
# WITHOUT WARRANTIES OR CONDITIONS OF ANY KIND, either express or implied.
# See the License for the specific language governing permissions and
# limitations under the License.
#
# We support and encourage derived works from this project, please read
# about our expectations at
#
#     https://www.nipreps.org/community/licensing/
#
"""
Surface preprocessing workflows.

**sMRIPrep** uses FreeSurfer to reconstruct surfaces from T1w/T2w
structural images.

"""
import typing as ty
from nipype.pipeline import engine as pe
from nipype.interfaces.base import Undefined
from nipype.interfaces import (
    io as nio,
    utility as niu,
    freesurfer as fs,
    workbench as wb,
)

from smriprep.interfaces.surf import MakeRibbon

from ..data import load_resource
from ..interfaces.freesurfer import ReconAll, MakeMidthickness

from niworkflows.engine.workflows import LiterateWorkflow as Workflow
from niworkflows.interfaces.freesurfer import (
    FSDetectInputs,
    FSInjectBrainExtracted,
    PatchedRobustRegister as RobustRegister,
    RefineBrainMask,
)
<<<<<<< HEAD
from niworkflows.interfaces.nitransforms import ConcatenateXFMs
=======
import templateflow.api as tf
>>>>>>> 37ad1c65
from ..interfaces.workbench import CreateSignedDistanceVolume


def init_surface_recon_wf(
    *,
    omp_nthreads: int,
    hires: bool,
    precomputed: dict,
    name="surface_recon_wf",
):
    r"""
    Reconstruct anatomical surfaces using FreeSurfer's ``recon-all``.

    Reconstruction is performed in three phases.
    The first phase initializes the subject with T1w and T2w (if available)
    structural images and performs basic reconstruction (``autorecon1``) with the
    exception of skull-stripping.
    For example, a subject with only one session with T1w and T2w images
    would be processed by the following command::

        $ recon-all -sd <output dir>/freesurfer -subjid sub-<subject_label> \
            -i <bids-root>/sub-<subject_label>/anat/sub-<subject_label>_T1w.nii.gz \
            -T2 <bids-root>/sub-<subject_label>/anat/sub-<subject_label>_T2w.nii.gz \
            -autorecon1 \
            -noskullstrip -noT2pial -noFLAIRpial

    The second phase imports an externally computed skull-stripping mask.
    This workflow refines the external brainmask using the internal mask
    implicit the the FreeSurfer's ``aseg.mgz`` segmentation,
    to reconcile ANTs' and FreeSurfer's brain masks.

    First, the ``aseg.mgz`` mask from FreeSurfer is refined in two
    steps, using binary morphological operations:

      1. With a binary closing operation the sulci are included
         into the mask. This results in a smoother brain mask
         that does not exclude deep, wide sulci.

      2. Fill any holes (typically, there could be a hole next to
         the pineal gland and the corpora quadrigemina if the great
         cerebral brain is segmented out).

    Second, the brain mask is grown, including pixels that have a high likelihood
    to the GM tissue distribution:

      3. Dilate and subtract the brain mask, defining the region to search for candidate
         pixels that likely belong to cortical GM.

      4. Pixels found in the search region that are labeled as GM by ANTs
         (during ``antsBrainExtraction.sh``) are directly added to the new mask.

      5. Otherwise, estimate GM tissue parameters locally in  patches of ``ww`` size,
         and test the likelihood of the pixel to belong in the GM distribution.

    This procedure is inspired on mindboggle's solution to the problem:
    https://github.com/nipy/mindboggle/blob/7f91faaa7664d820fe12ccc52ebaf21d679795e2/mindboggle/guts/segment.py#L1660

    The final phase resumes reconstruction, using the T2w image to assist
    in finding the pial surface, if available.
    See :py:func:`~smriprep.workflows.surfaces.init_autorecon_resume_wf` for details.

    Memory annotations for FreeSurfer are based off `their documentation
    <https://surfer.nmr.mgh.harvard.edu/fswiki/SystemRequirements>`_.
    They specify an allocation of 4GB per subject. Here we define 5GB
    to have a certain margin.

    Workflow Graph
        .. workflow::
            :graph2use: orig
            :simple_form: yes

            from smriprep.workflows.surfaces import init_surface_recon_wf
            wf = init_surface_recon_wf(omp_nthreads=1, hires=True, precomputed={})

    Parameters
    ----------
    omp_nthreads : int
        Maximum number of threads an individual process may use
    hires : bool
        Enable sub-millimeter preprocessing in FreeSurfer

    Inputs
    ------
    t1w
        List of T1-weighted structural images
    t2w
        List of T2-weighted structural images (only first used)
    flair
        List of FLAIR images
    skullstripped_t1
        Skull-stripped T1-weighted image (or mask of image)
    subjects_dir
        FreeSurfer SUBJECTS_DIR
    subject_id
        FreeSurfer subject ID

    Outputs
    -------
    subjects_dir
        FreeSurfer SUBJECTS_DIR
    subject_id
        FreeSurfer subject ID
    fsnative2t1w_xfm
        LTA-style affine matrix translating from FreeSurfer-conformed subject space to T1w

    See also
    --------
    * :py:func:`~smriprep.workflows.surfaces.init_autorecon_resume_wf`

    """
    workflow = Workflow(name=name)
    workflow.__desc__ = """\
Brain surfaces were reconstructed using `recon-all` [FreeSurfer {fs_ver},
RRID:SCR_001847, @fs_reconall], and the brain mask estimated
previously was refined with a custom variation of the method to reconcile
ANTs-derived and FreeSurfer-derived segmentations of the cortical
gray-matter of Mindboggle [RRID:SCR_002438, @mindboggle].
""".format(
        fs_ver=fs.Info().looseversion() or "<ver>"
    )

    inputnode = pe.Node(
        niu.IdentityInterface(
            fields=[
                "t1w",
                "t2w",
                "flair",
                "skullstripped_t1",
                "subjects_dir",
                "subject_id",
            ]
        ),
        name="inputnode",
    )
    outputnode = pe.Node(
        niu.IdentityInterface(
            fields=[
                "subjects_dir",
                "subject_id",
                "t1w2fsnative_xfm",
                "fsnative2t1w_xfm",
            ]
        ),
        name="outputnode",
    )

    recon_config = pe.Node(FSDetectInputs(hires_enabled=hires), name="recon_config")

    fov_check = pe.Node(niu.Function(function=_check_cw256), name="fov_check")
    fov_check.inputs.default_flags = ['-noskullstrip', '-noT2pial', '-noFLAIRpial']

    autorecon1 = pe.Node(
        ReconAll(directive="autorecon1", openmp=omp_nthreads),
        name="autorecon1",
        n_procs=omp_nthreads,
        mem_gb=5,
    )
    autorecon1.interface._can_resume = False
    autorecon1.interface._always_run = True

    skull_strip_extern = pe.Node(FSInjectBrainExtracted(), name="skull_strip_extern")

    autorecon_resume_wf = init_autorecon_resume_wf(omp_nthreads=omp_nthreads)

    get_surfaces = pe.Node(nio.FreeSurferSource(), name="get_surfaces")

    midthickness = pe.MapNode(
        MakeMidthickness(thickness=True, distance=0.5, out_name="midthickness"),
        iterfield="in_file",
        name="midthickness",
    )

    save_midthickness = pe.Node(nio.DataSink(parameterization=False), name="save_midthickness")

    sync = pe.Node(
        niu.Function(
            function=_extract_fs_fields,
            output_names=['subjects_dir', 'subject_id'],
        ),
        name="sync",
    )

    # fmt:off
    workflow.connect([
        # Configuration
        (inputnode, recon_config, [('t1w', 't1w_list'),
                                   ('t2w', 't2w_list'),
                                   ('flair', 'flair_list')]),
        # Passing subjects_dir / subject_id enforces serial order
        (inputnode, autorecon1, [('subjects_dir', 'subjects_dir'),
                                 ('subject_id', 'subject_id')]),
        (autorecon1, skull_strip_extern, [('subjects_dir', 'subjects_dir'),
                                          ('subject_id', 'subject_id')]),
        (skull_strip_extern, autorecon_resume_wf, [('subjects_dir', 'inputnode.subjects_dir'),
                                                   ('subject_id', 'inputnode.subject_id')]),
        # Reconstruction phases
        (inputnode, autorecon1, [('t1w', 'T1_files')]),
        (inputnode, fov_check, [('t1w', 'in_files')]),
        (fov_check, autorecon1, [('out', 'flags')]),
        (recon_config, autorecon1, [('t2w', 'T2_file'),
                                    ('flair', 'FLAIR_file'),
                                    ('hires', 'hires'),
                                    # First run only (recon-all saves expert options)
                                    ('mris_inflate', 'mris_inflate')]),
        (inputnode, skull_strip_extern, [('skullstripped_t1', 'in_brain')]),
        (recon_config, autorecon_resume_wf, [('use_t2w', 'inputnode.use_T2'),
                                             ('use_flair', 'inputnode.use_FLAIR')]),
        # Generate mid-thickness surfaces
        (autorecon_resume_wf, get_surfaces, [
            ('outputnode.subjects_dir', 'subjects_dir'),
            ('outputnode.subject_id', 'subject_id'),
        ]),
        (autorecon_resume_wf, save_midthickness, [
            ('outputnode.subjects_dir', 'base_directory'),
            ('outputnode.subject_id', 'container'),
        ]),
        (get_surfaces, midthickness, [
            ('white', 'in_file'),
            ('graymid', 'graymid'),
        ]),
        (midthickness, save_midthickness, [('out_file', 'surf.@graymid')]),
        # Output
        (save_midthickness, sync, [('out_file', 'filenames')]),
        (sync, outputnode, [('subjects_dir', 'subjects_dir'),
                            ('subject_id', 'subject_id')]),
    ])
    # fmt:on

    if "fsnative" not in precomputed.get("transforms", {}):
        fsnative2t1w_xfm = pe.Node(
            RobustRegister(auto_sens=True, est_int_scale=True), name="fsnative2t1w_xfm"
        )

        # fmt:off
        workflow.connect([
            (inputnode, fsnative2t1w_xfm, [('t1w', 'target_file')]),
            (autorecon1, fsnative2t1w_xfm, [('T1', 'source_file')]),
            (fsnative2t1w_xfm, outputnode, [('out_reg_file', 'fsnative2t1w_xfm')]),
        ])
        # fmt:on

    return workflow


def init_refinement_wf(*, name="refinement_wf"):
    r"""
    Refine ANTs brain extraction with FreeSurfer segmentation

    Workflow Graph
        .. workflow::
            :graph2use: orig
            :simple_form: yes

            from smriprep.workflows.surfaces import init_refinement_wf
            wf = init_refinement_wf()

    Inputs
    ------
    subjects_dir
        FreeSurfer SUBJECTS_DIR
    subject_id
        FreeSurfer subject ID
    fsnative2t1w_xfm
        LTA-style affine matrix translating from FreeSurfer-conformed subject space to T1w
    reference_image
        Input
    t2w
        List of T2-weighted structural images (only first used)
    flair
        List of FLAIR images
    skullstripped_t1
        Skull-stripped T1-weighted image (or mask of image)
    ants_segs
        Brain tissue segmentation from ANTS ``antsBrainExtraction.sh``
    corrected_t1
        INU-corrected, merged T1-weighted image
    subjects_dir
        FreeSurfer SUBJECTS_DIR
    subject_id
        FreeSurfer subject ID

    Outputs
    -------
    subjects_dir
        FreeSurfer SUBJECTS_DIR
    subject_id
        FreeSurfer subject ID
    t1w2fsnative_xfm
        LTA-style affine matrix translating from T1w to FreeSurfer-conformed subject space
    fsnative2t1w_xfm
        LTA-style affine matrix translating from FreeSurfer-conformed subject space to T1w
    out_brainmask
        Refined brainmask, derived from FreeSurfer's ``aseg`` volume

    See also
    --------
    * :py:func:`~smriprep.workflows.surfaces.init_autorecon_resume_wf`

    """
    workflow = Workflow(name=name)
    workflow.__desc__ = """\
Brain surfaces were reconstructed using `recon-all` [FreeSurfer {fs_ver},
RRID:SCR_001847, @fs_reconall], and the brain mask estimated
previously was refined with a custom variation of the method to reconcile
ANTs-derived and FreeSurfer-derived segmentations of the cortical
gray-matter of Mindboggle [RRID:SCR_002438, @mindboggle].
""".format(
        fs_ver=fs.Info().looseversion() or "<ver>"
    )

    inputnode = pe.Node(
        niu.IdentityInterface(
            fields=[
                "reference_image",
                "ants_segs",
                "fsnative2t1w_xfm",
                "subjects_dir",
                "subject_id",
            ]
        ),
        name="inputnode",
    )
    outputnode = pe.Node(
        niu.IdentityInterface(
            fields=[
                "out_brainmask",
            ]
        ),
        name="outputnode",
    )

    aseg_to_native_wf = init_segs_to_native_wf()
    refine = pe.Node(RefineBrainMask(), name="refine")

    # fmt:off
    workflow.connect([
        # Refine ANTs mask, deriving new mask from FS' aseg
        (inputnode, aseg_to_native_wf, [
            ('subjects_dir', 'inputnode.subjects_dir'),
            ('subject_id', 'inputnode.subject_id'),
            ('reference_image', 'inputnode.in_file'),
            ('fsnative2t1w_xfm', 'inputnode.fsnative2t1w_xfm'),
        ]),
        (inputnode, refine, [('reference_image', 'in_anat'),
                             ('ants_segs', 'in_ants')]),
        (aseg_to_native_wf, refine, [('outputnode.out_file', 'in_aseg')]),
        (refine, outputnode, [('out_file', 'out_brainmask')]),
    ])
    # fmt:on

    return workflow


def init_autorecon_resume_wf(*, omp_nthreads, name="autorecon_resume_wf"):
    r"""
    Resume recon-all execution, assuming the `-autorecon1` stage has been completed.

    In order to utilize resources efficiently, this is broken down into seven
    sub-stages; after the first stage, the second and third stages may be run
    simultaneously, and the fifth and sixth stages may be run simultaneously,
    if resources permit; the fourth stage must be run prior to the fifth and
    sixth, and the seventh must be run after::

        $ recon-all -sd <output dir>/freesurfer -subjid sub-<subject_label> \
            -autorecon2-volonly
        $ recon-all -sd <output dir>/freesurfer -subjid sub-<subject_label> \
            -autorecon-hemi lh -T2pial \
            -noparcstats -noparcstats2 -noparcstats3 -nohyporelabel -nobalabels
        $ recon-all -sd <output dir>/freesurfer -subjid sub-<subject_label> \
            -autorecon-hemi rh -T2pial \
            -noparcstats -noparcstats2 -noparcstats3 -nohyporelabel -nobalabels
        $ recon-all -sd <output dir>/freesurfer -subjid sub-<subject_label> \
            -cortribbon
        $ recon-all -sd <output dir>/freesurfer -subjid sub-<subject_label> \
            -autorecon-hemi lh -nohyporelabel
        $ recon-all -sd <output dir>/freesurfer -subjid sub-<subject_label> \
            -autorecon-hemi rh -nohyporelabel
        $ recon-all -sd <output dir>/freesurfer -subjid sub-<subject_label> \
            -autorecon3

    The parcellation statistics steps are excluded from the second and third
    stages, because they require calculation of the cortical ribbon volume
    (the fourth stage).
    Hypointensity relabeling is excluded from hemisphere-specific steps to avoid
    race conditions, as it is a volumetric operation.

    Workflow Graph
        .. workflow::
            :graph2use: orig
            :simple_form: yes

            from smriprep.workflows.surfaces import init_autorecon_resume_wf
            wf = init_autorecon_resume_wf(omp_nthreads=1)

    Inputs
    ------
    subjects_dir
        FreeSurfer SUBJECTS_DIR
    subject_id
        FreeSurfer subject ID
    use_T2
        Refine pial surface using T2w image
    use_FLAIR
        Refine pial surface using FLAIR image

    Outputs
    -------
    subjects_dir
        FreeSurfer SUBJECTS_DIR
    subject_id
        FreeSurfer subject ID

    """
    workflow = Workflow(name=name)

    inputnode = pe.Node(
        niu.IdentityInterface(fields=["subjects_dir", "subject_id", "use_T2", "use_FLAIR"]),
        name="inputnode",
    )

    outputnode = pe.Node(
        niu.IdentityInterface(fields=["subjects_dir", "subject_id"]), name="outputnode"
    )

    # FreeSurfer 7.3 removed gcareg from autorecon2-volonly
    # Adding it directly in would force it to run every time
    gcareg = pe.Node(
        ReconAll(directive=Undefined, steps=["gcareg"], openmp=omp_nthreads),
        n_procs=omp_nthreads,
        mem_gb=5,
        name="gcareg",
    )
    gcareg.interface._always_run = True

    autorecon2_vol = pe.Node(
        ReconAll(directive="autorecon2-volonly", openmp=omp_nthreads),
        n_procs=omp_nthreads,
        mem_gb=5,
        name="autorecon2_vol",
    )
    autorecon2_vol.interface._always_run = True

    autorecon_surfs = pe.MapNode(
        ReconAll(
            directive="autorecon-hemi",
            flags=[
                "-noparcstats",
                "-noparcstats2",
                "-noparcstats3",
                "-nohyporelabel",
                "-nobalabels",
            ],
            openmp=omp_nthreads,
        ),
        iterfield="hemi",
        n_procs=omp_nthreads,
        mem_gb=5,
        name="autorecon_surfs",
    )
    autorecon_surfs.inputs.hemi = ["lh", "rh"]
    autorecon_surfs.interface._always_run = True

    # -cortribbon is a prerequisite for -parcstats, -parcstats2, -parcstats3
    # Claiming two threads because pial refinement can be split by hemisphere
    # if -T2pial or -FLAIRpial is enabled.
    # Parallelizing by hemisphere saves ~30 minutes over simply enabling
    # OpenMP on an 8 core machine.
    cortribbon = pe.Node(
        ReconAll(directive=Undefined, steps=["cortribbon"], parallel=True),
        n_procs=2,
        name="cortribbon",
    )
    cortribbon.interface._always_run = True

    # -parcstats* can be run per-hemisphere
    # -hyporelabel is volumetric, even though it's part of -autorecon-hemi
    parcstats = pe.MapNode(
        ReconAll(directive="autorecon-hemi", flags=["-nohyporelabel"], openmp=omp_nthreads),
        iterfield="hemi",
        n_procs=omp_nthreads,
        mem_gb=5,
        name="parcstats",
    )
    parcstats.inputs.hemi = ["lh", "rh"]
    parcstats.interface._always_run = True

    # Runs: -hyporelabel -aparc2aseg -apas2aseg -segstats -wmparc
    # All volumetric, so don't
    autorecon3 = pe.Node(
        ReconAll(directive="autorecon3", openmp=omp_nthreads),
        n_procs=omp_nthreads,
        mem_gb=5,
        name="autorecon3",
    )
    autorecon3.interface._always_run = True

    def _dedup(in_list):
        vals = set(in_list)
        if len(vals) > 1:
            raise ValueError(f"Non-identical values can't be deduplicated:\n{in_list!r}")
        return vals.pop()

    # fmt:off
    workflow.connect([
        (inputnode, cortribbon, [('use_T2', 'use_T2'),
                                 ('use_FLAIR', 'use_FLAIR')]),
        (inputnode, gcareg, [('subjects_dir', 'subjects_dir'),
                             ('subject_id', 'subject_id')]),
        (gcareg, autorecon2_vol, [('subjects_dir', 'subjects_dir'),
                                  ('subject_id', 'subject_id')]),
        (autorecon2_vol, autorecon_surfs, [('subjects_dir', 'subjects_dir'),
                                           ('subject_id', 'subject_id')]),
        (autorecon_surfs, cortribbon, [(('subjects_dir', _dedup), 'subjects_dir'),
                                       (('subject_id', _dedup), 'subject_id')]),
        (cortribbon, parcstats, [('subjects_dir', 'subjects_dir'),
                                 ('subject_id', 'subject_id')]),
        (parcstats, autorecon3, [(('subjects_dir', _dedup), 'subjects_dir'),
                                 (('subject_id', _dedup), 'subject_id')]),
        (autorecon3, outputnode, [('subjects_dir', 'subjects_dir'),
                                  ('subject_id', 'subject_id')]),
    ])
    # fmt:on

    return workflow


<<<<<<< HEAD
def init_surface_derivatives_wf(
    *,
    cifti_output: ty.Literal["91k", "170k", False] = False,
    name="surface_derivatives_wf",
):
    r"""
    Generate sMRIPrep derivatives from FreeSurfer derivatives

    Workflow Graph
        .. workflow::
            :graph2use: orig
            :simple_form: yes
=======
def init_sphere_reg_wf(*, msm_sulc: bool = False, name: str = "sphere_reg_wf"):
    """Generate GIFTI registration files to fsLR space"""
    from ..interfaces.surf import FixGiftiMetadata
    from ..interfaces.workbench import SurfaceSphereProjectUnproject
>>>>>>> 37ad1c65

            from smriprep.workflows.surfaces import init_surface_derivatives_wf
            wf = init_surface_derivatives_wf()

    Inputs
    ------
    reference
        Reference image in native T1w space, for defining a resampling grid
    fsnative2t1w_xfm
        LTA-style affine matrix translating from FreeSurfer-conformed subject space to T1w
    subjects_dir
        FreeSurfer SUBJECTS_DIR
    subject_id
        FreeSurfer subject ID

    Outputs
    -------
    surfaces
        GIFTI surfaces for gray/white matter boundary, pial surface,
        midthickness (or graymid) surface, and inflated surfaces
    morphometrics
        GIFTIs of cortical thickness, curvature, and sulcal depth
    out_aseg
        FreeSurfer's aseg segmentation, in native T1w space
    out_aparc
        FreeSurfer's aparc+aseg segmentation, in native T1w space

    See also
    --------
    * :py:func:`~smriprep.workflows.surfaces.init_gifti_surface_wf`

    """
    workflow = Workflow(name=name)

    inputnode = pe.Node(
<<<<<<< HEAD
        niu.IdentityInterface(
            fields=[
                "subjects_dir",
                "subject_id",
                "fsnative2t1w_xfm",
                "reference",
            ]
        ),
=======
        niu.IdentityInterface(["subjects_dir", "subject_id", "sulc"]),
>>>>>>> 37ad1c65
        name="inputnode",
    )
    outputnode = pe.Node(
        niu.IdentityInterface(
            fields=[
                "surfaces",
                "white",
                "pial",
                "midthickness",
                "inflated",
                "morphometrics",
                "sphere_reg",
                "sphere_reg_fsLR",
                "out_aseg",
                "out_aparc",
                "cifti_morph",
                "cifti_metadata",
            ]
        ),
        name="outputnode",
    )

<<<<<<< HEAD
    gifti_surfaces_wf = init_gifti_surfaces_wf()
    gifti_spheres_wf = init_gifti_surfaces_wf(
        surfaces=["sphere_reg"],
        to_scanner=False,
        name="gifti_spheres_wf",
=======
    get_surfaces = pe.Node(nio.FreeSurferSource(), name="get_surfaces")

    # Via FreeSurfer2CaretConvertAndRegisterNonlinear.sh#L270-L273
    #
    # See https://github.com/DCAN-Labs/DCAN-HCP/tree/9291324
    sphere_reg_gii = pe.MapNode(
        fs.MRIsConvert(out_datatype="gii"), iterfield="in_file", name="sphere_reg_gii"
>>>>>>> 37ad1c65
    )
    gifti_morph_wf = init_gifti_morphometrics_wf()
    fsLR_reg_wf = init_fsLR_reg_wf()
    aseg_to_native_wf = init_segs_to_native_wf()
    aparc_to_native_wf = init_segs_to_native_wf(segmentation="aparc_aseg")

<<<<<<< HEAD
    # fmt:off
    workflow.connect([
        # Configuration
        (inputnode, gifti_surfaces_wf, [
            ('subjects_dir', 'inputnode.subjects_dir'),
            ('subject_id', 'inputnode.subject_id'),
            ('fsnative2t1w_xfm', 'inputnode.fsnative2t1w_xfm'),
        ]),
        (inputnode, gifti_spheres_wf, [
            ('subjects_dir', 'inputnode.subjects_dir'),
            ('subject_id', 'inputnode.subject_id'),
        ]),
        (inputnode, gifti_morph_wf, [
            ('subjects_dir', 'inputnode.subjects_dir'),
            ('subject_id', 'inputnode.subject_id'),
        ]),
        (gifti_spheres_wf, fsLR_reg_wf, [
            ('outputnode.sphere_reg', 'inputnode.sphere_reg'),
        ]),
        (inputnode, aseg_to_native_wf, [
            ('subjects_dir', 'inputnode.subjects_dir'),
            ('subject_id', 'inputnode.subject_id'),
            ('reference', 'inputnode.in_file'),
            ('fsnative2t1w_xfm', 'inputnode.fsnative2t1w_xfm'),
        ]),
        (inputnode, aparc_to_native_wf, [
            ('subjects_dir', 'inputnode.subjects_dir'),
            ('subject_id', 'inputnode.subject_id'),
            ('reference', 'inputnode.in_file'),
            ('fsnative2t1w_xfm', 'inputnode.fsnative2t1w_xfm'),
        ]),

        # Output
        (gifti_surfaces_wf, outputnode, [
            ('outputnode.surfaces', 'surfaces'),
            ('outputnode.white', 'white'),
            ('outputnode.pial', 'pial'),
            ('outputnode.midthickness', 'midthickness'),
            ('outputnode.inflated', 'inflated'),
        ]),
        (gifti_spheres_wf, outputnode, [('outputnode.sphere_reg', 'sphere_reg')]),
        (gifti_morph_wf, outputnode, [('outputnode.morphometrics', 'morphometrics')]),
        (fsLR_reg_wf, outputnode, [('outputnode.sphere_reg_fsLR', 'sphere_reg_fsLR')]),
        (aseg_to_native_wf, outputnode, [('outputnode.out_file', 'out_aseg')]),
        (aparc_to_native_wf, outputnode, [('outputnode.out_file', 'out_aparc')]),
    ])
    # fmt:on

    if cifti_output:
        morph_grayords_wf = init_morph_grayords_wf(grayord_density=cifti_output)
        # fmt:off
        workflow.connect([
            (inputnode, morph_grayords_wf, [
                ('subject_id', 'inputnode.subject_id'),
                ('subjects_dir', 'inputnode.subjects_dir'),
            ]),
            (morph_grayords_wf, outputnode, [
                ("outputnode.cifti_morph", "cifti_morph"),
                ("outputnode.cifti_metadata", "cifti_metadata"),
            ]),
        ])
        # fmt:on

    return workflow


def init_fsLR_reg_wf(*, name="fsLR_reg_wf"):
    """Generate GIFTI registration files to fsLR space"""
    from ..interfaces.workbench import SurfaceSphereProjectUnproject

    workflow = Workflow(name=name)

    inputnode = pe.Node(niu.IdentityInterface(["sphere_reg"]), name="inputnode")
    outputnode = pe.Node(niu.IdentityInterface(["sphere_reg_fsLR"]), name="outputnode")
=======
    fix_reg_meta = pe.MapNode(FixGiftiMetadata(), iterfield="in_file", name="fix_reg_meta")
>>>>>>> 37ad1c65

    # Via
    # ${CARET7DIR}/wb_command -surface-sphere-project-unproject
    #   "$AtlasSpaceFolder"/"$NativeFolder"/"$Subject"."$Hemisphere".sphere.reg.native.surf.gii
    #   "$AtlasSpaceFolder"/fsaverage/"$Subject"."$Hemisphere".sphere."$HighResMesh"k_fs_"$Hemisphere".surf.gii
    #   "$AtlasSpaceFolder"/fsaverage/"$Subject"."$Hemisphere".def_sphere."$HighResMesh"k_fs_"$Hemisphere".surf.gii
    #   "$AtlasSpaceFolder"/"$NativeFolder"/"$Subject"."$Hemisphere".sphere.reg.reg_LR.native.surf.gii
    project_unproject = pe.MapNode(
        SurfaceSphereProjectUnproject(),
        iterfield=["sphere_in", "sphere_project_to", "sphere_unproject_from"],
        name="project_unproject",
    )
    atlases = load_resource('atlases')
    project_unproject.inputs.sphere_project_to = [
        atlases / 'fs_L' / 'fsaverage.L.sphere.164k_fs_L.surf.gii',
        atlases / 'fs_R' / 'fsaverage.R.sphere.164k_fs_R.surf.gii',
    ]
    project_unproject.inputs.sphere_unproject_from = [
        atlases / 'fs_L' / 'fs_L-to-fs_LR_fsaverage.L_LR.spherical_std.164k_fs_L.surf.gii',
        atlases / 'fs_R' / 'fs_R-to-fs_LR_fsaverage.R_LR.spherical_std.164k_fs_R.surf.gii',
    ]

    # fmt:off
    workflow.connect([
<<<<<<< HEAD
        (inputnode, project_unproject, [('sphere_reg', 'sphere_in')]),
        (project_unproject, outputnode, [('sphere_out', 'sphere_reg_fsLR')]),
=======
        (inputnode, get_surfaces, [
            ('subjects_dir', 'subjects_dir'),
            ('subject_id', 'subject_id'),
        ]),
        (get_surfaces, sphere_reg_gii, [(('sphere_reg', _sorted_by_basename), 'in_file')]),
        (sphere_reg_gii, fix_reg_meta, [('converted', 'in_file')]),
        (fix_reg_meta, project_unproject, [('out_file', 'sphere_in')]),
        (fix_reg_meta, outputnode, [('out_file', 'sphere_reg')]),
>>>>>>> 37ad1c65
    ])
    # fmt:on

    if not msm_sulc:
        workflow.connect(project_unproject, 'sphere_out', outputnode, 'sphere_reg_fsLR')
        return workflow

    sphere_gii = pe.MapNode(
        fs.MRIsConvert(out_datatype='gii'), iterfield='in_file', name='sphere_gii',
    )
    fix_sphere_meta = pe.MapNode(
        FixGiftiMetadata(), iterfield='in_file', name='fix_sphere_meta',
    )
    msm_sulc_wf = init_msm_sulc_wf()
    # fmt:off
    workflow.connect([
        (get_surfaces, sphere_gii, [(('sphere', _sorted_by_basename), 'in_file')]),
        (sphere_gii, fix_sphere_meta, [('converted', 'in_file')]),
        (fix_sphere_meta, msm_sulc_wf, [('out_file', 'inputnode.sphere')]),
        (inputnode, msm_sulc_wf, [('sulc', 'inputnode.sulc')]),
        (project_unproject, msm_sulc_wf, [('sphere_out', 'inputnode.sphere_reg_fsLR')]),
        (msm_sulc_wf, outputnode, [('outputnode.sphere_reg_fsLR', 'sphere_reg_fsLR')]),
    ])
    # fmt:on
    return workflow


def init_msm_sulc_wf(*, name: str = 'msm_sulc_wf'):
    """Run MSMSulc registration to fsLR surfaces, per hemisphere."""
    from ..interfaces.msm import MSM
    from ..interfaces.workbench import SurfaceAffineRegression, SurfaceApplyAffine

    workflow = Workflow(name=name)
    inputnode = pe.Node(
        niu.IdentityInterface(fields=['sulc', 'sphere', 'sphere_reg_fsLR']),
        name='inputnode',
    )
    outputnode = pe.Node(niu.IdentityInterface(fields=['sphere_reg_fsLR']), name='outputnode')

    # 0) Calculate affine
    # ${CARET7DIR}/wb_command -surface-affine-regression \
    # $SUB.L.sphere.native.surf.gii  \
    # $SUB.sphere.reg.reg_LR.native.surf.gii \
    # "$AtlasSpaceFolder"/"$NativeFolder"/MSMSulc/${Hemisphere}.mat
    regress_affine = pe.MapNode(
        SurfaceAffineRegression(),
        iterfield=['in_surface', 'target_surface'],
        name='regress_affine',
    )

    # 1) Apply affine to native sphere:
    # wb_command -surface-apply-affine \
    # ${SUB}.L.sphere.native.surf.gii \
    # L.mat \
    # ${SUB}.L.sphere_rot.native.surf.gii
    apply_surface_affine = pe.MapNode(
        SurfaceApplyAffine(),
        iterfield=['in_surface', 'in_affine'],
        name='apply_surface_affine',
    )
    # 2) Run MSMSulc
    # ./msm_centos_v3 --conf=MSMSulcStrainFinalconf \
    # --inmesh=${SUB}.${HEMI}.sphere_rot.native.surf.gii
    # --refmesh=fsaverage.${HEMI}_LR.spherical_std.164k_fs_LR.surf.gii
    # --indata=sub-${SUB}_ses-${SES}_hemi-${HEMI)_sulc.shape.gii \
    # --refdata=tpl-fsaverage_hemi-${HEMI}_den-164k_sulc.shape.gii \
    # --out=${HEMI}. --verbose
    msmsulc = pe.MapNode(
        MSM(verbose=True, config_file=load_resource('msm/MSMSulcStrainFinalconf')),
        iterfield=['in_mesh', 'reference_mesh', 'in_data', 'reference_data', 'out_base'],
        name='msmsulc',
        mem_gb=2,
    )
    msmsulc.inputs.out_base = ['lh.', 'rh.']  # To placate Path2BIDS
    msmsulc.inputs.reference_mesh = [
        str(
            tf.get(
                'fsaverage',
                hemi=hemi,
                density='164k',
                desc='std',
                suffix='sphere',
                extension='.surf.gii',
            )
        )
        for hemi in 'LR'
    ]
    msmsulc.inputs.reference_data = [
        str(
            tf.get(
                'fsaverage',
                hemi=hemi,
                density='164k',
                suffix='sulc',
                extension='.shape.gii',
            )
        )
        for hemi in 'LR'
    ]
    # fmt:off
    workflow.connect([
        (inputnode, regress_affine, [('sphere', 'in_surface'),
                                     ('sphere_reg_fsLR', 'target_surface')]),
        (inputnode, apply_surface_affine, [('sphere', 'in_surface')]),
        (regress_affine, apply_surface_affine, [('out_affine', 'in_affine')]),
        (inputnode, msmsulc, [('sulc', 'in_data')]),
        (apply_surface_affine, msmsulc, [('out_surface', 'in_mesh')]),
        (msmsulc, outputnode, [('warped_mesh', 'sphere_reg_fsLR')]),
    ])
    # fmt:on
    return workflow


def init_gifti_surfaces_wf(
    *,
    surfaces: ty.List[str] = ["pial", "midthickness", "inflated", "white"],
    to_scanner: bool = True,
    name: str = "gifti_surface_wf",
):
    r"""
    Prepare GIFTI surfaces from a FreeSurfer subjects directory.

    The default surfaces are ``lh/rh.pial``, ``lh/rh.midthickness``,
    ``lh/rh.inflated``, and ``lh/rh.white``.

    Vertex coordinates are :py:class:`transformed
    <smriprep.interfaces.NormalizeSurf>` to align with native T1w space
    when ``fsnative2t1w_xfm`` is provided.

    Workflow Graph
        .. workflow::
            :graph2use: orig
            :simple_form: yes

            from smriprep.workflows.surfaces import init_gifti_surfaces_wf
            wf = init_gifti_surfaces_wf()

    Inputs
    ------
    subjects_dir
        FreeSurfer SUBJECTS_DIR
    subject_id
        FreeSurfer subject ID
    fsnative2t1w_xfm
        LTA formatted affine transform file

    Outputs
    -------
    surfaces
        GIFTI surfaces for all requested surfaces
    ``<surface>``
        Left and right GIFTIs for each surface passed to ``surfaces``

    """
    from ..interfaces.surf import NormalizeSurf

    workflow = Workflow(name=name)

    inputnode = pe.Node(
        niu.IdentityInterface(["subjects_dir", "subject_id", "fsnative2t1w_xfm"]),
        name="inputnode",
    )
    outputnode = pe.Node(niu.IdentityInterface(["surfaces", *surfaces]), name="outputnode")

    get_surfaces = pe.Node(
        niu.Function(function=_get_surfaces, output_names=surfaces),
        name="get_surfaces",
    )
    get_surfaces.inputs.surfaces = surfaces

    surface_list = pe.Node(
        niu.Merge(len(surfaces), ravel_inputs=True),
        name="surface_list",
        run_without_submitting=True,
    )
    fs2gii = pe.MapNode(
        fs.MRIsConvert(out_datatype="gii", to_scanner=to_scanner),
        iterfield="in_file",
        name="fs2gii",
    )
    fix_surfs = pe.MapNode(NormalizeSurf(), iterfield="in_file", name="fix_surfs")

    surface_groups = pe.Node(
        niu.Split(splits=[2] * len(surfaces)),
        name="surface_groups",
        run_without_submitting=True,
    )

    # fmt:off
    workflow.connect([
        (inputnode, get_surfaces, [('subjects_dir', 'subjects_dir'),
                                   ('subject_id', 'subject_id')]),
        (get_surfaces, surface_list, [
            (surf, f'in{i}') for i, surf in enumerate(surfaces, start=1)
        ]),
        (surface_list, fs2gii, [('out', 'in_file')]),
        (fs2gii, fix_surfs, [('converted', 'in_file')]),
        (fix_surfs, outputnode, [('out_file', 'surfaces')]),
        (fix_surfs, surface_groups, [('out_file', 'inlist')]),
        (surface_groups, outputnode, [
            (f'out{i}', surf) for i, surf in enumerate(surfaces, start=1)
        ]),
    ])
    # fmt:on
    return workflow


def init_gifti_morphometrics_wf(
    *,
    morphometrics: ty.List[str] = ["thickness", "curv", "sulc"],
    name: str = "gifti_morphometrics_wf",
):
    r"""
    Prepare GIFTI shape files from morphometrics found in a FreeSurfer subjects
    directory.

    The default morphometrics are ``lh/rh.thickness``, ``lh/rh.curv``, and
    ``lh/rh.sulc``.

    Workflow Graph
        .. workflow::
            :graph2use: orig
            :simple_form: yes

            from smriprep.workflows.surfaces import init_gifti_morphometrics_wf
            wf = init_gifti_morphometrics_wf()

    Inputs
    ------
    subjects_dir
        FreeSurfer SUBJECTS_DIR
    subject_id
        FreeSurfer subject ID
    fsnative2t1w_xfm
        LTA formatted affine transform file (inverse)

    Outputs
    -------
    morphometrics
        GIFTI shape files for all requested morphometrics
    ``<morphometric>``
        Left and right GIFTIs for each morphometry type passed to ``morphometrics``

    """
    from ..interfaces.freesurfer import MRIsConvertData

    workflow = Workflow(name=name)

    inputnode = pe.Node(
        niu.IdentityInterface(["subjects_dir", "subject_id", "fsnative2t1w_xfm"]),
        name="inputnode",
    )
    outputnode = pe.Node(
        niu.IdentityInterface(
            [
                "morphometrics",
                *morphometrics,
            ]
        ),
        name="outputnode",
    )

    get_subject = pe.Node(nio.FreeSurferSource(), name="get_surfaces")

    morphometry_list = pe.Node(
        niu.Merge(len(morphometrics), ravel_inputs=True),
        name="surfmorph_list",
        run_without_submitting=True,
    )
    morphs2gii = pe.MapNode(
        MRIsConvertData(out_datatype="gii"),
        iterfield="scalarcurv_file",
        name="morphs2gii",
    )

    morph_groups = pe.Node(
        niu.Split(splits=[2] * len(morphometrics)),
        name="morph_groups",
        run_without_submitting=True,
    )

    # fmt:off
    workflow.connect([
        (inputnode, get_subject, [('subjects_dir', 'subjects_dir'),
                                  ('subject_id', 'subject_id')]),
        (get_subject, morphometry_list, [
            ((morph, _sorted_by_basename), f'in{i}')
            for i, morph in enumerate(morphometrics, start=1)
        ]),
        (morphometry_list, morphs2gii, [('out', 'scalarcurv_file')]),
        (morphs2gii, outputnode, [('converted', 'morphometrics')]),
        # Output individual surfaces as well
        (morphs2gii, morph_groups, [('converted', 'inlist')]),
        (morph_groups, outputnode, [
            (f'out{i}', surf) for i, surf in enumerate(morphometrics, start=1)
        ]),
    ])
    # fmt:on
    return workflow


def init_segs_to_native_wf(*, name="segs_to_native", segmentation="aseg"):
    """
    Get a segmentation from FreeSurfer conformed space into native T1w space.

    Workflow Graph
        .. workflow::
            :graph2use: orig
            :simple_form: yes

            from smriprep.workflows.surfaces import init_segs_to_native_wf
            wf = init_segs_to_native_wf()

    Parameters
    ----------
    segmentation
        The name of a segmentation ('aseg' or 'aparc_aseg' or 'wmparc')

    Inputs
    ------
    in_file
        Anatomical, merged T1w image after INU correction
    subjects_dir
        FreeSurfer SUBJECTS_DIR
    subject_id
        FreeSurfer subject ID
    fsnative2t1w_xfm
        LTA-style affine matrix translating from FreeSurfer-conformed subject space to T1w

    Outputs
    -------
    out_file
        The selected segmentation, after resampling in native space

    """
    workflow = Workflow(name=f"{name}_{segmentation}")
    inputnode = pe.Node(
        niu.IdentityInterface(["in_file", "subjects_dir", "subject_id", "fsnative2t1w_xfm"]),
        name="inputnode",
    )
    outputnode = pe.Node(niu.IdentityInterface(["out_file"]), name="outputnode")
    # Extract the aseg and aparc+aseg outputs
    fssource = pe.Node(nio.FreeSurferSource(), name="fs_datasource")

    lta = pe.Node(ConcatenateXFMs(out_fmt="fs"), name="lta", run_without_submitting=True)

    # Resample from T1.mgz to T1w.nii.gz, applying any offset in fsnative2t1w_xfm,
    # and convert to NIfTI while we're at it
    resample = pe.Node(
        fs.ApplyVolTransform(transformed_file="seg.nii.gz", interp="nearest"),
        name="resample",
    )

    if segmentation.startswith("aparc"):
        if segmentation == "aparc_aseg":

            def _sel(x):
                return [parc for parc in x if "aparc+" in parc][0]  # noqa

        elif segmentation == "aparc_a2009s":

            def _sel(x):
                return [parc for parc in x if "a2009s+" in parc][0]  # noqa

        elif segmentation == "aparc_dkt":

            def _sel(x):
                return [parc for parc in x if "DKTatlas+" in parc][0]  # noqa

        segmentation = (segmentation, _sel)

    # fmt:off
    workflow.connect([
        (inputnode, fssource, [
            ('subjects_dir', 'subjects_dir'),
            ('subject_id', 'subject_id')]),
        (inputnode, lta, [('in_file', 'reference'),
                          ('fsnative2t1w_xfm', 'in_xfms')]),
        (fssource, lta, [('T1', 'moving')]),
        (inputnode, resample, [('in_file', 'target_file')]),
        (fssource, resample, [(segmentation, 'source_file')]),
        (lta, resample, [('out_xfm', 'lta_file')]),
        (resample, outputnode, [('transformed_file', 'out_file')]),
    ])
    # fmt:on
    return workflow


def init_anat_ribbon_wf(name="anat_ribbon_wf"):
    """Create anatomical ribbon mask

    Workflow Graph

        .. workflow::
            :graph2use: orig
            :simple_form: yes

            from smriprep.workflows.surfaces import init_anat_ribbon_wf
            wf = init_anat_ribbon_wf()

    Inputs
    ------
    white
        Left and right gray/white surfaces (as GIFTI files)
    pial
        Left and right pial surfaces (as GIFTI files)
    ref_file
        Reference image (one 3D volume) to define the target space

    Outputs
    -------
    anat_ribbon
        Cortical gray matter mask, sampled into ``ref_file`` space
    """
    DEFAULT_MEMORY_MIN_GB = 0.01
    workflow = pe.Workflow(name=name)

    inputnode = pe.Node(
        niu.IdentityInterface(fields=["white", "pial", "ref_file"]),
        name="inputnode",
    )
    outputnode = pe.Node(niu.IdentityInterface(fields=["anat_ribbon"]), name="outputnode")

    create_wm_distvol = pe.MapNode(
        CreateSignedDistanceVolume(),
        iterfield=["surf_file"],
        name="create_wm_distvol",
    )

    create_pial_distvol = pe.MapNode(
        CreateSignedDistanceVolume(),
        iterfield=["surf_file"],
        name="create_pial_distvol",
    )

    make_ribbon = pe.Node(MakeRibbon(), name="make_ribbon", mem_gb=DEFAULT_MEMORY_MIN_GB)

    # fmt: off
    workflow.connect(
        [
            (inputnode, create_wm_distvol, [
                ("white", "surf_file"),
                ("ref_file", "ref_file"),
            ]),
            (inputnode, create_pial_distvol, [
                ("pial", "surf_file"),
                ("ref_file", "ref_file"),
            ]),
            (create_wm_distvol, make_ribbon, [("out_file", "white_distvols")]),
            (create_pial_distvol, make_ribbon, [("out_file", "pial_distvols")]),
            (make_ribbon, outputnode, [("ribbon", "anat_ribbon")]),
        ]
    )
    # fmt: on
    return workflow


def init_morph_grayords_wf(
    grayord_density: ty.Literal['91k', '170k'],
    name: str = "morph_grayords_wf",
):
    """
    Sample Grayordinates files onto the fsLR atlas.

    Outputs are in CIFTI2 format.

    Workflow Graph
        .. workflow::
            :graph2use: colored
            :simple_form: yes

            from smriprep.workflows.surfaces import init_morph_grayords_wf
            wf = init_morph_grayords_wf(grayord_density="91k")

    Parameters
    ----------
    grayord_density : :obj:`str`
        Either `91k` or `170k`, representing the total of vertices or *grayordinates*.
    name : :obj:`str`
        Unique name for the subworkflow (default: ``"morph_grayords_wf"``)

    Inputs
    ------
    subject_id : :obj:`str`
        FreeSurfer subject ID
    subjects_dir : :obj:`str`
        FreeSurfer SUBJECTS_DIR

    Outputs
    -------
    cifti_morph : :obj:`list` of :obj:`str`
        Paths of CIFTI dscalar files
    cifti_metadata : :obj:`list` of :obj:`str`
        Paths to JSON files containing metadata corresponding to ``cifti_morph``

    """
    from niworkflows.engine.workflows import LiterateWorkflow as Workflow
    from smriprep.interfaces.cifti import GenerateDScalar
    import templateflow.api as tf

    workflow = Workflow(name=name)
    workflow.__desc__ = f"""\
*Grayordinate* "dscalar" files [@hcppipelines] containing {grayord_density} samples were
also generated using the highest-resolution ``fsaverage`` as an intermediate standardized
surface space.
"""

    fslr_density = "32k" if grayord_density == "91k" else "59k"

    inputnode = pe.Node(
        niu.IdentityInterface(fields=["subject_id", "subjects_dir"]),
        name="inputnode",
    )

    outputnode = pe.Node(
        niu.IdentityInterface(fields=["cifti_morph", "cifti_metadata"]),
        name="outputnode",
    )

    get_surfaces = pe.Node(nio.FreeSurferSource(), name="get_surfaces")

    surfmorph_list = pe.Node(
        niu.Merge(3, ravel_inputs=True),
        name="surfmorph_list",
        run_without_submitting=True,
    )

    surf2surf = pe.MapNode(
        fs.SurfaceTransform(target_subject="fsaverage", target_type="gii"),
        iterfield=["source_file", "hemi"],
        name="surf2surf",
        mem_gb=0.01,
    )
    surf2surf.inputs.hemi = ["lh", "rh"] * 3

    # Setup Workbench command. LR ordering for hemi can be assumed, as it is imposed
    # by the iterfield of the MapNode in the surface sampling workflow above.
    resample = pe.MapNode(
        wb.MetricResample(method="ADAP_BARY_AREA", area_metrics=True),
        name="resample",
        iterfield=[
            "in_file",
            "out_file",
            "new_sphere",
            "new_area",
            "current_sphere",
            "current_area",
        ],
    )
    resample.inputs.current_sphere = [
        str(
            tf.get(
                "fsaverage",
                hemi=hemi,
                density="164k",
                desc="std",
                suffix="sphere",
                extension=".surf.gii",
            )
        )
        for hemi in "LR"
    ] * 3
    resample.inputs.current_area = [
        str(
            tf.get(
                "fsaverage",
                hemi=hemi,
                density="164k",
                desc="vaavg",
                suffix="midthickness",
                extension=".shape.gii",
            )
        )
        for hemi in "LR"
    ] * 3
    resample.inputs.new_sphere = [
        str(
            tf.get(
                "fsLR",
                space="fsaverage",
                hemi=hemi,
                density=fslr_density,
                suffix="sphere",
                extension=".surf.gii",
            )
        )
        for hemi in "LR"
    ] * 3
    resample.inputs.new_area = [
        str(
            tf.get(
                "fsLR",
                hemi=hemi,
                density=fslr_density,
                desc="vaavg",
                suffix="midthickness",
                extension=".shape.gii",
            )
        )
        for hemi in "LR"
    ] * 3
    resample.inputs.out_file = [
        f"space-fsLR_hemi-{h}_den-{grayord_density}_{morph}.shape.gii"
        # Order: curv-L, curv-R, sulc-L, sulc-R, thickness-L, thickness-R
        for morph in ('curv', 'sulc', 'thickness')
        for h in "LR"
    ]

    gen_cifti = pe.MapNode(
        GenerateDScalar(
            grayordinates=grayord_density,
        ),
        iterfield=['scalar_name', 'scalar_surfs'],
        name="gen_cifti",
    )
    gen_cifti.inputs.scalar_name = ['curv', 'sulc', 'thickness']

    # fmt: off
    workflow.connect([
        (inputnode, get_surfaces, [
            ('subject_id', 'subject_id'),
            ('subjects_dir', 'subjects_dir'),
        ]),
        (inputnode, surf2surf, [
            ('subject_id', 'source_subject'),
            ('subjects_dir', 'subjects_dir'),
        ]),
        (get_surfaces, surfmorph_list, [
            (('curv', _sorted_by_basename), 'in1'),
            (('sulc', _sorted_by_basename), 'in2'),
            (('thickness', _sorted_by_basename), 'in3'),
        ]),
        (surfmorph_list, surf2surf, [('out', 'source_file')]),
        (surf2surf, resample, [('out_file', 'in_file')]),
        (resample, gen_cifti, [
            (("out_file", _collate), "scalar_surfs")]),
        (gen_cifti, outputnode, [("out_file", "cifti_morph"),
                                 ("out_metadata", "cifti_metadata")]),
    ])
    # fmt: on

    return workflow


def _check_cw256(in_files, default_flags):
    import numpy as np
    from nibabel.funcs import concat_images

    if isinstance(in_files, str):
        in_files = [in_files]
    summary_img = concat_images(in_files)
    fov = np.array(summary_img.shape[:3]) * summary_img.header.get_zooms()[:3]
    flags = list(default_flags)
    if np.any(fov > 256):
        flags.append("-cw256")
    return flags


def _sorted_by_basename(inlist):
    from os.path import basename

    return sorted(inlist, key=lambda x: str(basename(x)))


def _collate(files):
    return [files[i : i + 2] for i in range(0, len(files), 2)]


def _extract_fs_fields(filenames: str | list[str]) -> tuple[str, str]:
    from pathlib import Path

    if isinstance(filenames, str):
        filenames = [filenames]
    paths = [Path(fn) for fn in filenames]
    sub_dir = paths[0].parent.parent
    subjects_dir, subject_id = sub_dir.parent, sub_dir.name
    assert all(path == subjects_dir / subject_id / 'surf' / path.name for path in paths)
    return str(subjects_dir), subject_id


def _get_surfaces(subjects_dir: str, subject_id: str, surfaces: list[str]) -> tuple[list[str]]:
    """
    Get a list of FreeSurfer surface files for a given subject.

    If ``midthickness`` is requested but not present in the directory,
    ``graymid`` will be returned instead. For surfaces with dots (``.``) in
    their names, pass the name with underscores (``_``).

    Parameters
    ----------
    subjects_dir
        FreeSurfer SUBJECTS_DIR
    subject_id
        FreeSurfer subject ID
    surfaces
        List of surfaces to fetch

    Returns
    -------
    tuple
        A list of surfaces for each requested surface, sorted

    """
    from pathlib import Path

    expanded_surfaces = surfaces.copy()
    if "midthickness" in surfaces:
        expanded_surfaces.append("graymid")

    surf_dir = Path(subjects_dir) / subject_id / "surf"
    all_surfs = {
        surface: sorted(
            str(fn)
            for fn in surf_dir.glob(f"[lr]h.{surface.replace('_', '.')}")
        )
        for surface in expanded_surfaces
    }

    if all_surfs.get("graymid") and not all_surfs.get("midthickness"):
        all_surfs["midthickness"] = all_surfs.pop("graymid")

    ret = tuple(all_surfs[surface] for surface in surfaces)
    return ret if len(ret) > 1 else ret[0]<|MERGE_RESOLUTION|>--- conflicted
+++ resolved
@@ -49,11 +49,8 @@
     PatchedRobustRegister as RobustRegister,
     RefineBrainMask,
 )
-<<<<<<< HEAD
 from niworkflows.interfaces.nitransforms import ConcatenateXFMs
-=======
 import templateflow.api as tf
->>>>>>> 37ad1c65
 from ..interfaces.workbench import CreateSignedDistanceVolume
 
 
@@ -580,9 +577,9 @@
     return workflow
 
 
-<<<<<<< HEAD
 def init_surface_derivatives_wf(
     *,
+    msm_sulc: bool = False,
     cifti_output: ty.Literal["91k", "170k", False] = False,
     name="surface_derivatives_wf",
 ):
@@ -593,12 +590,6 @@
         .. workflow::
             :graph2use: orig
             :simple_form: yes
-=======
-def init_sphere_reg_wf(*, msm_sulc: bool = False, name: str = "sphere_reg_wf"):
-    """Generate GIFTI registration files to fsLR space"""
-    from ..interfaces.surf import FixGiftiMetadata
-    from ..interfaces.workbench import SurfaceSphereProjectUnproject
->>>>>>> 37ad1c65
 
             from smriprep.workflows.surfaces import init_surface_derivatives_wf
             wf = init_surface_derivatives_wf()
@@ -634,7 +625,6 @@
     workflow = Workflow(name=name)
 
     inputnode = pe.Node(
-<<<<<<< HEAD
         niu.IdentityInterface(
             fields=[
                 "subjects_dir",
@@ -643,9 +633,6 @@
                 "reference",
             ]
         ),
-=======
-        niu.IdentityInterface(["subjects_dir", "subject_id", "sulc"]),
->>>>>>> 37ad1c65
         name="inputnode",
     )
     outputnode = pe.Node(
@@ -659,6 +646,7 @@
                 "morphometrics",
                 "sphere_reg",
                 "sphere_reg_fsLR",
+                "sphere_reg_msm",
                 "out_aseg",
                 "out_aparc",
                 "cifti_morph",
@@ -668,28 +656,18 @@
         name="outputnode",
     )
 
-<<<<<<< HEAD
     gifti_surfaces_wf = init_gifti_surfaces_wf()
     gifti_spheres_wf = init_gifti_surfaces_wf(
-        surfaces=["sphere_reg"],
+        surfaces=["sphere", "sphere_reg"],
         to_scanner=False,
         name="gifti_spheres_wf",
-=======
-    get_surfaces = pe.Node(nio.FreeSurferSource(), name="get_surfaces")
-
-    # Via FreeSurfer2CaretConvertAndRegisterNonlinear.sh#L270-L273
-    #
-    # See https://github.com/DCAN-Labs/DCAN-HCP/tree/9291324
-    sphere_reg_gii = pe.MapNode(
-        fs.MRIsConvert(out_datatype="gii"), iterfield="in_file", name="sphere_reg_gii"
->>>>>>> 37ad1c65
     )
     gifti_morph_wf = init_gifti_morphometrics_wf()
     fsLR_reg_wf = init_fsLR_reg_wf()
+    msm_sulc_wf = init_msm_sulc_wf()
     aseg_to_native_wf = init_segs_to_native_wf()
     aparc_to_native_wf = init_segs_to_native_wf(segmentation="aparc_aseg")
 
-<<<<<<< HEAD
     # fmt:off
     workflow.connect([
         # Configuration
@@ -709,6 +687,9 @@
         (gifti_spheres_wf, fsLR_reg_wf, [
             ('outputnode.sphere_reg', 'inputnode.sphere_reg'),
         ]),
+        (gifti_spheres_wf, msm_sulc_wf, [('outputnode.sphere', 'inputnode.sphere')]),
+        (fsLR_reg_wf, msm_sulc_wf, [('outputnode.sphere_reg', 'inputnode.sphere_reg')]),
+        (gifti_morph_wf, msm_sulc_wf, [('outputnode.sulc', 'inputnode.sulc')]),
         (inputnode, aseg_to_native_wf, [
             ('subjects_dir', 'inputnode.subjects_dir'),
             ('subject_id', 'inputnode.subject_id'),
@@ -733,6 +714,7 @@
         (gifti_spheres_wf, outputnode, [('outputnode.sphere_reg', 'sphere_reg')]),
         (gifti_morph_wf, outputnode, [('outputnode.morphometrics', 'morphometrics')]),
         (fsLR_reg_wf, outputnode, [('outputnode.sphere_reg_fsLR', 'sphere_reg_fsLR')]),
+        (msm_sulc_wf, outputnode, [('outputnode.sphere_reg_fsLR', 'sphere_reg_msm')]),
         (aseg_to_native_wf, outputnode, [('outputnode.out_file', 'out_aseg')]),
         (aparc_to_native_wf, outputnode, [('outputnode.out_file', 'out_aparc')]),
     ])
@@ -762,11 +744,8 @@
 
     workflow = Workflow(name=name)
 
-    inputnode = pe.Node(niu.IdentityInterface(["sphere_reg"]), name="inputnode")
+    inputnode = pe.Node(niu.IdentityInterface(["sphere_reg", "sulc"]), name="inputnode")
     outputnode = pe.Node(niu.IdentityInterface(["sphere_reg_fsLR"]), name="outputnode")
-=======
-    fix_reg_meta = pe.MapNode(FixGiftiMetadata(), iterfield="in_file", name="fix_reg_meta")
->>>>>>> 37ad1c65
 
     # Via
     # ${CARET7DIR}/wb_command -surface-sphere-project-unproject
@@ -791,43 +770,11 @@
 
     # fmt:off
     workflow.connect([
-<<<<<<< HEAD
         (inputnode, project_unproject, [('sphere_reg', 'sphere_in')]),
         (project_unproject, outputnode, [('sphere_out', 'sphere_reg_fsLR')]),
-=======
-        (inputnode, get_surfaces, [
-            ('subjects_dir', 'subjects_dir'),
-            ('subject_id', 'subject_id'),
-        ]),
-        (get_surfaces, sphere_reg_gii, [(('sphere_reg', _sorted_by_basename), 'in_file')]),
-        (sphere_reg_gii, fix_reg_meta, [('converted', 'in_file')]),
-        (fix_reg_meta, project_unproject, [('out_file', 'sphere_in')]),
-        (fix_reg_meta, outputnode, [('out_file', 'sphere_reg')]),
->>>>>>> 37ad1c65
     ])
     # fmt:on
 
-    if not msm_sulc:
-        workflow.connect(project_unproject, 'sphere_out', outputnode, 'sphere_reg_fsLR')
-        return workflow
-
-    sphere_gii = pe.MapNode(
-        fs.MRIsConvert(out_datatype='gii'), iterfield='in_file', name='sphere_gii',
-    )
-    fix_sphere_meta = pe.MapNode(
-        FixGiftiMetadata(), iterfield='in_file', name='fix_sphere_meta',
-    )
-    msm_sulc_wf = init_msm_sulc_wf()
-    # fmt:off
-    workflow.connect([
-        (get_surfaces, sphere_gii, [(('sphere', _sorted_by_basename), 'in_file')]),
-        (sphere_gii, fix_sphere_meta, [('converted', 'in_file')]),
-        (fix_sphere_meta, msm_sulc_wf, [('out_file', 'inputnode.sphere')]),
-        (inputnode, msm_sulc_wf, [('sulc', 'inputnode.sulc')]),
-        (project_unproject, msm_sulc_wf, [('sphere_out', 'inputnode.sphere_reg_fsLR')]),
-        (msm_sulc_wf, outputnode, [('outputnode.sphere_reg_fsLR', 'sphere_reg_fsLR')]),
-    ])
-    # fmt:on
     return workflow
 
 
@@ -1300,9 +1247,9 @@
         Paths to JSON files containing metadata corresponding to ``cifti_morph``
 
     """
+    import templateflow.api as tf
     from niworkflows.engine.workflows import LiterateWorkflow as Workflow
     from smriprep.interfaces.cifti import GenerateDScalar
-    import templateflow.api as tf
 
     workflow = Workflow(name=name)
     workflow.__desc__ = f"""\
