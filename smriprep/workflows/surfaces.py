--- conflicted
+++ resolved
@@ -37,11 +37,8 @@
 )
 
 from ..interfaces.freesurfer import ReconAll
-<<<<<<< HEAD
 from ..interfaces import fastsurfer as fastsurf
-=======
 from ..interfaces.surf import NormalizeSurf
->>>>>>> b29578ec
 
 from niworkflows.engine.workflows import LiterateWorkflow as Workflow
 from niworkflows.interfaces.freesurfer import (
@@ -52,8 +49,6 @@
     PatchedRobustRegister as RobustRegister,
     RefineBrainMask,
 )
-<<<<<<< HEAD
-from niworkflows.interfaces.surf import NormalizeSurf
 from nipype import logging
 # import os
 
@@ -340,8 +335,6 @@
     # fmt:on
 
     return workflow
-=======
->>>>>>> b29578ec
 
 
 def init_surface_recon_wf(*, omp_nthreads, hires, name="surface_recon_wf"):
