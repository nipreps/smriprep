--- conflicted
+++ resolved
@@ -39,13 +39,8 @@
     workbench as wb,
 )
 
-<<<<<<< HEAD
-from ..interfaces.freesurfer import ReconAll
+from ..interfaces.freesurfer import ReconAll, MakeMidthickness
 from ..interfaces import fastsurfer as fastsurf
-
-=======
-from ..interfaces.freesurfer import ReconAll, MakeMidthickness
->>>>>>> 67b03c90
 
 from niworkflows.engine.workflows import LiterateWorkflow as Workflow
 from niworkflows.interfaces.freesurfer import (
