--- conflicted
+++ resolved
@@ -577,11 +577,11 @@
     return workflow
 
 
-<<<<<<< HEAD
 def init_surface_derivatives_wf(
     *,
     msm_sulc: bool = False,
     cifti_output: ty.Literal["91k", "170k", False] = False,
+    sloppy: bool = False,
     name="surface_derivatives_wf",
 ):
     r"""
@@ -605,17 +605,6 @@
         FreeSurfer SUBJECTS_DIR
     subject_id
         FreeSurfer subject ID
-=======
-def init_sphere_reg_wf(
-    *,
-    msm_sulc: bool = False,
-    sloppy: bool = False,
-    name: str = "sphere_reg_wf",
-):
-    """Generate GIFTI registration files to fsLR space"""
-    from ..interfaces.surf import FixGiftiMetadata
-    from ..interfaces.workbench import SurfaceSphereProjectUnproject
->>>>>>> b8a19495
 
     Outputs
     -------
@@ -676,7 +665,7 @@
     )
     gifti_morph_wf = init_gifti_morphometrics_wf()
     fsLR_reg_wf = init_fsLR_reg_wf()
-    msm_sulc_wf = init_msm_sulc_wf()
+    msm_sulc_wf = init_msm_sulc_wf(sloppy=sloppy)
     aseg_to_native_wf = init_segs_to_native_wf()
     aparc_to_native_wf = init_segs_to_native_wf(segmentation="aparc_aseg")
 
@@ -789,30 +778,6 @@
     ])
     # fmt:on
 
-<<<<<<< HEAD
-=======
-    if not msm_sulc:
-        workflow.connect(project_unproject, 'sphere_out', outputnode, 'sphere_reg_fsLR')
-        return workflow
-
-    sphere_gii = pe.MapNode(
-        fs.MRIsConvert(out_datatype='gii'), iterfield='in_file', name='sphere_gii',
-    )
-    fix_sphere_meta = pe.MapNode(
-        FixGiftiMetadata(), iterfield='in_file', name='fix_sphere_meta',
-    )
-    msm_sulc_wf = init_msm_sulc_wf(sloppy=sloppy)
-    # fmt:off
-    workflow.connect([
-        (get_surfaces, sphere_gii, [(('sphere', _sorted_by_basename), 'in_file')]),
-        (sphere_gii, fix_sphere_meta, [('converted', 'in_file')]),
-        (fix_sphere_meta, msm_sulc_wf, [('out_file', 'inputnode.sphere')]),
-        (inputnode, msm_sulc_wf, [('sulc', 'inputnode.sulc')]),
-        (project_unproject, msm_sulc_wf, [('sphere_out', 'inputnode.sphere_reg_fsLR')]),
-        (msm_sulc_wf, outputnode, [('outputnode.sphere_reg_fsLR', 'sphere_reg_fsLR')]),
-    ])
-    # fmt:on
->>>>>>> b8a19495
     return workflow
 
 
