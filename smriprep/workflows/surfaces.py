# emacs: -*- mode: python; py-indent-offset: 4; indent-tabs-mode: nil -*-
# vi: set ft=python sts=4 ts=4 sw=4 et:
#
# Copyright 2021 The NiPreps Developers <nipreps@gmail.com>
#
# Licensed under the Apache License, Version 2.0 (the "License");
# you may not use this file except in compliance with the License.
# You may obtain a copy of the License at
#
#     http://www.apache.org/licenses/LICENSE-2.0
#
# Unless required by applicable law or agreed to in writing, software
# distributed under the License is distributed on an "AS IS" BASIS,
# WITHOUT WARRANTIES OR CONDITIONS OF ANY KIND, either express or implied.
# See the License for the specific language governing permissions and
# limitations under the License.
#
# We support and encourage derived works from this project, please read
# about our expectations at
#
#     https://www.nipreps.org/community/licensing/
#
"""
Surface preprocessing workflows.

**sMRIPrep** uses FreeSurfer to reconstruct surfaces from T1w/T2w
structural images or FastSurfer for a machine learning-accelerated
alternative using only T1w structural images.

"""
from nipype.pipeline import engine as pe
from nipype.interfaces.base import Undefined
from nipype.interfaces import (
    fsl,
    io as nio,
    utility as niu,
    freesurfer as fs,
)

from ..interfaces.freesurfer import ReconAll
from ..interfaces import fastsurfer as fastsurf


from niworkflows.engine.workflows import LiterateWorkflow as Workflow
from niworkflows.interfaces.freesurfer import (
    FSDetectInputs,
    FSInjectBrainExtracted,
    MakeMidthickness,
    PatchedLTAConvert as LTAConvert,
    PatchedRobustRegister as RobustRegister,
    RefineBrainMask,
)
<<<<<<< HEAD
from nipype import logging
# import os

LOGGER = logging.getLogger("nipype.workflow")


def init_fastsurf_recon_wf(*, omp_nthreads, hires, name="fastsurf_recon_wf"):
    r"""
    Reconstruct anatomical surfaces using FastSurfer CNN and ``recon_surf``,
    an alternative to FreeSurfer's ``recon-all``.

    First, FastSurfer CNN creates a segmentation using the T1w structural image.
    This is followed by FastSurfer ``recon_surf`` processing of the surface,
    along with surface registration to support cross-subject comparison
    using the ``--surfeg`` argument to FastSurfer.

    For example, a subject with only one session with a T1w image
    would be processed by the following command::

        $ /opt/FastSurfer/run_fastsurfer.sh \
        --t1 <bids-root>/sub-<subject_label>/anat/sub-<subject_label>_T1w.nii.gz \
        --sid sub-<subject_label> --sd <output dir>/fastsurfer --surfreg

    Similar to the Freesurfer workflow second phase, we then
    import an externally computed skull-stripping mask.
    This workflow refines the external brainmask using the internal mask
    implicit the FastSurfer's ``aseg.mgz`` segmentation,
    to reconcile ANTs' and FreeSurfer's brain masks.

    First, the ``aseg.mgz`` mask from FastSurfer is refined in two
    steps, using binary morphological operations:

      1. With a binary closing operation the sulci are included
         into the mask. This results in a smoother brain mask
         that does not exclude deep, wide sulci.

      2. Fill any holes (typically, there could be a hole next to
         the pineal gland and the corpora quadrigemina if the great
         cerebral brain is segmented out).

    Second, the brain mask is grown, including pixels that have a high likelihood
    to the GM tissue distribution:

      3. Dilate and substract the brain mask, defining the region to search for candidate
         pixels that likely belong to cortical GM.

      4. Pixels found in the search region that are labeled as GM by ANTs
         (during ``antsBrainExtraction.sh``) are directly added to the new mask.

      5. Otherwise, estimate GM tissue parameters locally in  patches of ``ww`` size,
         and test the likelihood of the pixel to belong in the GM distribution.

    This procedure is inspired on mindboggle's solution to the problem:
    https://github.com/nipy/mindboggle/blob/7f91faaa7664d820fe12ccc52ebaf21d679795e2/mindboggle/guts/segment.py#L1660

    Memory annotations for FastSurfer are based off `their documentation
    <https://github.com/Deep-MI/FastSurfer/tree/9a424a83d2a24d36fe4519c2105c608df71bb2a0#system-requirements>`_.
    They recommend 8GB CPU RAM and 8GB NVIDIA GPU RAM to run a single batch.

    Workflow Graph
        .. workflow::
            :graph2use: orig
            :simple_form: yes

            from smriprep.workflows.surfaces import init_fastsurf_recon_wf
            wf = init_fastsurf_recon_wf(omp_nthreads=1)

    Required arguments
    ==================
    sd
        Output directory
    sid
        Subject ID for directory inside ``sd`` to be created
    t1
        T1 full head input (not bias corrected, global path).
        The 'network was trained with conformed images
        (UCHAR, 256x256x256, 1 mm voxels and standard slice orientation).
        These specifications are checked in the ``eval.py`` script and the image
        is automatically conformed if it does not comply.

    Optional arguments
    ==================

    Network specific arguments
    --------------------------
    seg
        Global path with filename of segmentation
        (where and under which name to store it).
        Default location
            ``$SUBJECTS_DIR/$sid/mri/aparc.DKTatlas+aseg.deep.mgz``
    weights_sag
        Pretrained weights of sagittal network.
        Default
            ``../checkpoints/Sagittal_Weights_FastSurferCNN/ckpts/Epoch_30_training_state.pkl``
    weights_ax
        Pretrained weights of axial network.
        Default
            ``../checkpoints/Axial_Weights_FastSurferCNN/ckpts/Epoch_30_training_state.pkl``
    weights_cor
        Pretrained weights of coronal network.
        Default
            ``../checkpoints/Coronal_Weights_FastSurferCNN/ckpts/Epoch_30_training_state.pkl``
    seg_log
        Name and location for the log-file for the segmentation (FastSurferCNN).
        Default '$SUBJECTS_DIR/$sid/scripts/deep-seg.log'
    clean_seg
        Flag to clean up FastSurferCNN segmentation
    run_viewagg_on
        Define where the view aggregation should be run on.
        By default, the program checks if you have enough memory to run
        the view aggregation on the gpu. The total memory is considered for this decision.
        If this fails, or you actively overwrote the check with setting
        ``run_viewagg_on cpu``, view agg is run on the cpu.
        Equivalently, if you define ``--run_viewagg_on gpu``, view agg will be run on the gpu
        (no memory check will be done).
    no_cuda
        Flag to disable CUDA usage in FastSurferCNN (no GPU usage, inference on CPU)
    batch
        Batch size for inference. Default 16. Lower this to reduce memory requirement
    order
        Order of interpolation for mri_convert T1 before segmentation
        ``(0=nearest, 1=linear(default), 2=quadratic, 3=cubic)``

    Surface pipeline arguments
    --------------------------
    fstess
        Use ``mri_tesselate`` instead of marching cube (default) for surface creation
    fsqsphere
        Use FreeSurfer default instead of
        novel spectral spherical projection for qsphere
    fsaparc
        Use FS aparc segmentations in addition to DL prediction
        (slower in this case and usually the mapped ones from the DL prediction are fine)
    surfreg
        Create Surface-Atlas ``sphere.reg`` registration with FreeSurfer
        (for cross-subject correspondence or other mappings)
    parallel
        Run both hemispheres in parallel
    threads
        Set openMP and ITK threads

    Other
    ----
    py
        which python version to use.
        Default ``python3.6``
    seg_only
        only run FastSurferCNN
        (generate segmentation, do not run the surface pipeline)
    surf_only
        only run the surface pipeline ``recon_surf``.
        The segmentation created by FastSurferCNN must already exist in this case.


    """
    workflow = Workflow(name=name)
    workflow.__desc__ = """\
Brain surfaces were reconstructed using `recon-surf` [FastSurfer {fastsurfer_version},
@fastsurfer], and the brain mask estimated
previously was refined with a custom variation of the method to reconcile
ANTs-derived and FastSurfer-derived segmentations of the cortical
gray-matter of Mindboggle [RRID:SCR_002438, @mindboggle].
""".format(
        fastsurfer_version="1.1.0"
    )

    inputnode = pe.Node(
        niu.IdentityInterface(
            fields=[
                "sd",
                "sid",
                "t1w",
                "skullstripped_t1",
                "corrected_t1",
                "ants_segs",
            ]
        ),
        name="inputnode",
    )
    outputnode = pe.Node(
        niu.IdentityInterface(
            fields=[
                "sd",
                "sid",
                "t1w2fsnative_xfm",
                "fsnative2t1w_xfm",
                "surfaces",
                "out_brainmask",
                "out_aseg",
                "out_aparc",
            ]
        ),
        name="outputnode",
    )

    # null for now, placeholder for FastSurfer VINN hires support
    if hires:
        if LOGGER:
            LOGGER.warn(f'High-resolution {hires} specified, not currently supported, ignoring.')

    fsnative2t1w_xfm = pe.Node(
        RobustRegister(auto_sens=True, est_int_scale=True), name="fsnative2t1w_xfm")
    t1w2fsnative_xfm = pe.Node(
        LTAConvert(out_lta=True, invert=True), name="t1w2fsnative_xfm")

    # inputnode.in_file = inputnode.t1w
    gifti_surface_wf = init_gifti_surface_wf(fastsurfer=True)
    aseg_to_native_wf = init_segs_to_native_wf(fastsurfer=True)
    aparc_to_native_wf = init_segs_to_native_wf(fastsurfer=True, segmentation="aparc_aseg")
    refine = pe.Node(RefineBrainMask(), name="refine")
    # fs_license_file variable not used, uncomment if this changes!
    # fs_license_file = "/opt/freesurfer/license.txt"
    # if os.path.exists("/tmp/freesurfer/license.txt"):
    #     fs_license_file = "/tmp/freesurfer/license.txt"
    # elif os.environ['FS_LICENSE']:
    #     fs_license_file = os.environ['FS_LICENSE']

    # recon_conf = pe.Node(
    #     fastsurf.FastSurferSource(), name="recon_conf")

    fastsurf_recon = pe.Node(
        fastsurf.FastSCommand(),
        name="fastsurf_recon",
        n_procs=omp_nthreads,
        mem_gb=12,
    )
    fastsurf_recon.interface._can_resume = False
    fastsurf_recon.interface._always_run = True

    # fov_check = pe.Node(niu.Function(function=_check_cw256), name="fov_check")

    skull_strip_extern = pe.Node(FSInjectBrainExtracted(), name="skull_strip_extern")

    fsnative2t1w_xfm = pe.Node(
        RobustRegister(auto_sens=True, est_int_scale=True), name="fsnative2t1w_xfm"
    )
    t1w2fsnative_xfm = pe.Node(
        LTAConvert(out_lta=True, invert=True), name="t1w2fsnative_xfm"
    )

    # fmt:off
    workflow.connect([
        # Configuration
        # (inputnode, recon_conf, [('t1w', 't1'),
        #                          ('sd', 'sd'),
        #                          ('sid', 'sid')]),
        (inputnode, fastsurf_recon, [('sd', 'sd'),
                                     ('sid', 'sid'),
                                     ('t1w', 't1')]),
        (inputnode, skull_strip_extern, [('sd', 'subjects_dir'),
                                         ('sid', 'subject_id')]),
        (inputnode, gifti_surface_wf, [
            ('sd', 'inputnode.subjects_dir'),
            ('sid', 'inputnode.subject_id')]),
        (inputnode, skull_strip_extern, [('skullstripped_t1', 'in_brain')]),
        # Construct transform from FreeSurfer conformed image to sMRIPrep
        # reoriented image
        (inputnode, fsnative2t1w_xfm, [('t1w', 'target_file')]),
        (fastsurf_recon, fsnative2t1w_xfm, [('T1', 'source_file')]),
        (fsnative2t1w_xfm, gifti_surface_wf, [
            ('out_reg_file', 'inputnode.fsnative2t1w_xfm')]),
        (fsnative2t1w_xfm, t1w2fsnative_xfm, [('out_reg_file', 'in_lta')]),
        # Refine ANTs mask, deriving new mask from FS' aseg
        (inputnode, refine, [('corrected_t1', 'in_anat'),
                             ('ants_segs', 'in_ants')]),
        (inputnode, aseg_to_native_wf, [('corrected_t1', 'inputnode.in_file')]),
        (fsnative2t1w_xfm, aseg_to_native_wf, [
            ('out_reg_file', 'inputnode.fsnative2t1w_xfm')]),
        (inputnode, aparc_to_native_wf, [('corrected_t1', 'inputnode.in_file')]),
        (fsnative2t1w_xfm, aparc_to_native_wf, [
            ('out_reg_file', 'inputnode.fsnative2t1w_xfm')]),
        (aseg_to_native_wf, refine, [('outputnode.out_file', 'in_aseg')]),

        # Output
        (inputnode, outputnode, [('sd', 'sd'),
                                 ('sid', 'sid')]),
        (gifti_surface_wf, outputnode, [('outputnode.surfaces', 'surfaces')]),
        (t1w2fsnative_xfm, outputnode, [('out_lta', 't1w2fsnative_xfm')]),
        (fsnative2t1w_xfm, outputnode, [('out_reg_file', 'fsnative2t1w_xfm')]),
        (refine, outputnode, [('out_file', 'out_brainmask')]),
        (aseg_to_native_wf, outputnode, [('outputnode.out_file', 'out_aseg')]),
        (aparc_to_native_wf, outputnode, [('outputnode.out_file', 'out_aparc')]),
    ])
    # fmt:on

    return workflow
=======
>>>>>>> e271d75d
from ..interfaces.workbench import CreateSignedDistanceVolume


def init_surface_recon_wf(*, omp_nthreads, hires, name="surface_recon_wf"):
    r"""
    Reconstruct anatomical surfaces using FreeSurfer's ``recon-all``.

    Reconstruction is performed in three phases.
    The first phase initializes the subject with T1w and T2w (if available)
    structural images and performs basic reconstruction (``autorecon1``) with the
    exception of skull-stripping.
    For example, a subject with only one session with T1w and T2w images
    would be processed by the following command::

        $ recon-all -sd <output dir>/freesurfer -subjid sub-<subject_label> \
            -i <bids-root>/sub-<subject_label>/anat/sub-<subject_label>_T1w.nii.gz \
            -T2 <bids-root>/sub-<subject_label>/anat/sub-<subject_label>_T2w.nii.gz \
            -autorecon1 \
            -noskullstrip -noT2pial -noFLAIRpial

    The second phase imports an externally computed skull-stripping mask.
    This workflow refines the external brainmask using the internal mask
    implicit the the FreeSurfer's ``aseg.mgz`` segmentation,
    to reconcile ANTs' and FreeSurfer's brain masks.

    First, the ``aseg.mgz`` mask from FreeSurfer is refined in two
    steps, using binary morphological operations:

      1. With a binary closing operation the sulci are included
         into the mask. This results in a smoother brain mask
         that does not exclude deep, wide sulci.

      2. Fill any holes (typically, there could be a hole next to
         the pineal gland and the corpora quadrigemina if the great
         cerebral brain is segmented out).

    Second, the brain mask is grown, including pixels that have a high likelihood
    to the GM tissue distribution:

      3. Dilate and substract the brain mask, defining the region to search for candidate
         pixels that likely belong to cortical GM.

      4. Pixels found in the search region that are labeled as GM by ANTs
         (during ``antsBrainExtraction.sh``) are directly added to the new mask.

      5. Otherwise, estimate GM tissue parameters locally in  patches of ``ww`` size,
         and test the likelihood of the pixel to belong in the GM distribution.

    This procedure is inspired on mindboggle's solution to the problem:
    https://github.com/nipy/mindboggle/blob/7f91faaa7664d820fe12ccc52ebaf21d679795e2/mindboggle/guts/segment.py#L1660

    The final phase resumes reconstruction, using the T2w image to assist
    in finding the pial surface, if available.
    See :py:func:`~smriprep.workflows.surfaces.init_autorecon_resume_wf` for details.

    Memory annotations for FreeSurfer are based off `their documentation
    <https://surfer.nmr.mgh.harvard.edu/fswiki/SystemRequirements>`_.
    They specify an allocation of 4GB per subject. Here we define 5GB
    to have a certain margin.

    Workflow Graph
        .. workflow::
            :graph2use: orig
            :simple_form: yes

            from smriprep.workflows.surfaces import init_surface_recon_wf
            wf = init_surface_recon_wf(omp_nthreads=1, hires=True)

    Parameters
    ----------
    omp_nthreads : int
        Maximum number of threads an individual process may use
    hires : bool
        Enable sub-millimeter preprocessing in FreeSurfer

    Inputs
    ------
    t1w
        List of T1-weighted structural images
    t2w
        List of T2-weighted structural images (only first used)
    flair
        List of FLAIR images
    skullstripped_t1
        Skull-stripped T1-weighted image (or mask of image)
    ants_segs
        Brain tissue segmentation from ANTS ``antsBrainExtraction.sh``
    corrected_t1
        INU-corrected, merged T1-weighted image
    subjects_dir
        FreeSurfer SUBJECTS_DIR
    subject_id
        FreeSurfer subject ID

    Outputs
    -------
    subjects_dir
        FreeSurfer SUBJECTS_DIR
    subject_id
        FreeSurfer subject ID
    t1w2fsnative_xfm
        LTA-style affine matrix translating from T1w to FreeSurfer-conformed subject space
    fsnative2t1w_xfm
        LTA-style affine matrix translating from FreeSurfer-conformed subject space to T1w
    surfaces
        GIFTI surfaces for gray/white matter boundary, pial surface,
        midthickness (or graymid) surface, and inflated surfaces
    out_brainmask
        Refined brainmask, derived from FreeSurfer's ``aseg`` volume
    out_aseg
        FreeSurfer's aseg segmentation, in native T1w space
    out_aparc
        FreeSurfer's aparc+aseg segmentation, in native T1w space
    morphometrics
        GIFTIs of cortical thickness, curvature, and sulcal depth

    See also
    --------
    * :py:func:`~smriprep.workflows.surfaces.init_autorecon_resume_wf`
    * :py:func:`~smriprep.workflows.surfaces.init_gifti_surface_wf`

    """
    workflow = Workflow(name=name)
    workflow.__desc__ = """\
Brain surfaces were reconstructed using `recon-all` [FreeSurfer {fs_ver},
RRID:SCR_001847, @fs_reconall], and the brain mask estimated
previously was refined with a custom variation of the method to reconcile
ANTs-derived and FreeSurfer-derived segmentations of the cortical
gray-matter of Mindboggle [RRID:SCR_002438, @mindboggle].
""".format(
        fs_ver=fs.Info().looseversion() or "<ver>"
    )

    inputnode = pe.Node(
        niu.IdentityInterface(
            fields=[
                "t1w",
                "t2w",
                "flair",
                "skullstripped_t1",
                "corrected_t1",
                "ants_segs",
                "subjects_dir",
                "subject_id",
            ]
        ),
        name="inputnode",
    )
    outputnode = pe.Node(
        niu.IdentityInterface(
            fields=[
                "subjects_dir",
                "subject_id",
                "t1w2fsnative_xfm",
                "fsnative2t1w_xfm",
                "surfaces",
                "out_brainmask",
                "out_aseg",
                "out_aparc",
                "morphometrics",
            ]
        ),
        name="outputnode",
    )

    recon_config = pe.Node(FSDetectInputs(hires_enabled=hires), name="recon_config")

    fov_check = pe.Node(niu.Function(function=_check_cw256), name="fov_check")
    fov_check.inputs.default_flags = ['-noskullstrip', '-noT2pial', '-noFLAIRpial']

    autorecon1 = pe.Node(
        ReconAll(directive="autorecon1", openmp=omp_nthreads),
        name="autorecon1",
        n_procs=omp_nthreads,
        mem_gb=5,
    )
    autorecon1.interface._can_resume = False
    autorecon1.interface._always_run = True

    skull_strip_extern = pe.Node(FSInjectBrainExtracted(), name="skull_strip_extern")

    fsnative2t1w_xfm = pe.Node(
        RobustRegister(auto_sens=True, est_int_scale=True), name="fsnative2t1w_xfm"
    )
    t1w2fsnative_xfm = pe.Node(
        LTAConvert(out_lta=True, invert=True), name="t1w2fsnative_xfm"
    )

    autorecon_resume_wf = init_autorecon_resume_wf(omp_nthreads=omp_nthreads)
    gifti_surface_wf = init_gifti_surface_wf(fastsurfer=False)
    aseg_to_native_wf = init_segs_to_native_wf(fastsurfer=False)
    aparc_to_native_wf = init_segs_to_native_wf(fastsurfer=False, segmentation="aparc_aseg")
    refine = pe.Node(RefineBrainMask(), name="refine")

    # fmt:off
    workflow.connect([
        # Configuration
        (inputnode, recon_config, [('t1w', 't1w_list'),
                                   ('t2w', 't2w_list'),
                                   ('flair', 'flair_list')]),
        # Passing subjects_dir / subject_id enforces serial order
        (inputnode, autorecon1, [('subjects_dir', 'subjects_dir'),
                                 ('subject_id', 'subject_id')]),
        (autorecon1, skull_strip_extern, [('subjects_dir', 'subjects_dir'),
                                          ('subject_id', 'subject_id')]),
        (skull_strip_extern, autorecon_resume_wf, [('subjects_dir', 'inputnode.subjects_dir'),
                                                   ('subject_id', 'inputnode.subject_id')]),
        (autorecon_resume_wf, gifti_surface_wf, [
            ('outputnode.subjects_dir', 'inputnode.subjects_dir'),
            ('outputnode.subject_id', 'inputnode.subject_id')]),
        # Reconstruction phases
        (inputnode, autorecon1, [('t1w', 'T1_files')]),
        (inputnode, fov_check, [('t1w', 'in_files')]),
        (fov_check, autorecon1, [('out', 'flags')]),
        (recon_config, autorecon1, [('t2w', 'T2_file'),
                                    ('flair', 'FLAIR_file'),
                                    ('hires', 'hires'),
                                    # First run only (recon-all saves expert options)
                                    ('mris_inflate', 'mris_inflate')]),
        (inputnode, skull_strip_extern, [('skullstripped_t1', 'in_brain')]),
        (recon_config, autorecon_resume_wf, [('use_t2w', 'inputnode.use_T2'),
                                             ('use_flair', 'inputnode.use_FLAIR')]),
        # Construct transform from FreeSurfer conformed image to sMRIPrep
        # reoriented image
        (inputnode, fsnative2t1w_xfm, [('t1w', 'target_file')]),
        (autorecon1, fsnative2t1w_xfm, [('T1', 'source_file')]),
        (fsnative2t1w_xfm, t1w2fsnative_xfm, [('out_reg_file', 'in_lta')]),
        # Refine ANTs mask, deriving new mask from FS' aseg
        (inputnode, refine, [('corrected_t1', 'in_anat'),
                             ('ants_segs', 'in_ants')]),
        (inputnode, aseg_to_native_wf, [('corrected_t1', 'inputnode.in_file')]),
        (autorecon_resume_wf, aseg_to_native_wf, [
            ('outputnode.subjects_dir', 'inputnode.subjects_dir'),
            ('outputnode.subject_id', 'inputnode.subject_id')]),
        (fsnative2t1w_xfm, aseg_to_native_wf, [('out_reg_file', 'inputnode.fsnative2t1w_xfm')]),
        (inputnode, aparc_to_native_wf, [('corrected_t1', 'inputnode.in_file')]),
        (autorecon_resume_wf, aparc_to_native_wf, [
            ('outputnode.subjects_dir', 'inputnode.subjects_dir'),
            ('outputnode.subject_id', 'inputnode.subject_id')]),
        (fsnative2t1w_xfm, aparc_to_native_wf, [('out_reg_file', 'inputnode.fsnative2t1w_xfm')]),
        (aseg_to_native_wf, refine, [('outputnode.out_file', 'in_aseg')]),

        # Output
        (autorecon_resume_wf, outputnode, [('outputnode.subjects_dir', 'subjects_dir'),
                                           ('outputnode.subject_id', 'subject_id')]),
        (gifti_surface_wf, outputnode, [('outputnode.surfaces', 'surfaces'),
                                        ('outputnode.morphometrics', 'morphometrics')]),
        (t1w2fsnative_xfm, outputnode, [('out_lta', 't1w2fsnative_xfm')]),
        (fsnative2t1w_xfm, outputnode, [('out_reg_file', 'fsnative2t1w_xfm')]),
        (refine, outputnode, [('out_file', 'out_brainmask')]),
        (aseg_to_native_wf, outputnode, [('outputnode.out_file', 'out_aseg')]),
        (aparc_to_native_wf, outputnode, [('outputnode.out_file', 'out_aparc')]),
    ])
    # fmt:on

    return workflow


def init_autorecon_resume_wf(*, omp_nthreads, name="autorecon_resume_wf"):
    r"""
    Resume recon-all execution, assuming the `-autorecon1` stage has been completed.

    In order to utilize resources efficiently, this is broken down into seven
    sub-stages; after the first stage, the second and third stages may be run
    simultaneously, and the fifth and sixth stages may be run simultaneously,
    if resources permit; the fourth stage must be run prior to the fifth and
    sixth, and the seventh must be run after::

        $ recon-all -sd <output dir>/freesurfer -subjid sub-<subject_label> \
            -autorecon2-volonly
        $ recon-all -sd <output dir>/freesurfer -subjid sub-<subject_label> \
            -autorecon-hemi lh -T2pial \
            -noparcstats -noparcstats2 -noparcstats3 -nohyporelabel -nobalabels
        $ recon-all -sd <output dir>/freesurfer -subjid sub-<subject_label> \
            -autorecon-hemi rh -T2pial \
            -noparcstats -noparcstats2 -noparcstats3 -nohyporelabel -nobalabels
        $ recon-all -sd <output dir>/freesurfer -subjid sub-<subject_label> \
            -cortribbon
        $ recon-all -sd <output dir>/freesurfer -subjid sub-<subject_label> \
            -autorecon-hemi lh -nohyporelabel
        $ recon-all -sd <output dir>/freesurfer -subjid sub-<subject_label> \
            -autorecon-hemi rh -nohyporelabel
        $ recon-all -sd <output dir>/freesurfer -subjid sub-<subject_label> \
            -autorecon3

    The parcellation statistics steps are excluded from the second and third
    stages, because they require calculation of the cortical ribbon volume
    (the fourth stage).
    Hypointensity relabeling is excluded from hemisphere-specific steps to avoid
    race conditions, as it is a volumetric operation.

    Workflow Graph
        .. workflow::
            :graph2use: orig
            :simple_form: yes

            from smriprep.workflows.surfaces import init_autorecon_resume_wf
            wf = init_autorecon_resume_wf(omp_nthreads=1)

    Inputs
    ------
    subjects_dir
        FreeSurfer SUBJECTS_DIR
    subject_id
        FreeSurfer subject ID
    use_T2
        Refine pial surface using T2w image
    use_FLAIR
        Refine pial surface using FLAIR image

    Outputs
    -------
    subjects_dir
        FreeSurfer SUBJECTS_DIR
    subject_id
        FreeSurfer subject ID

    """
    workflow = Workflow(name=name)

    inputnode = pe.Node(
        niu.IdentityInterface(
            fields=["subjects_dir", "subject_id", "use_T2", "use_FLAIR"]
        ),
        name="inputnode",
    )

    outputnode = pe.Node(
        niu.IdentityInterface(fields=["subjects_dir", "subject_id"]), name="outputnode"
    )

    autorecon2_vol = pe.Node(
        ReconAll(directive="autorecon2-volonly", openmp=omp_nthreads),
        n_procs=omp_nthreads,
        mem_gb=5,
        name="autorecon2_vol",
    )
    autorecon2_vol.interface._always_run = True

    autorecon_surfs = pe.MapNode(
        ReconAll(
            directive="autorecon-hemi",
            flags=[
                "-noparcstats",
                "-noparcstats2",
                "-noparcstats3",
                "-nohyporelabel",
                "-nobalabels",
            ],
            openmp=omp_nthreads,
        ),
        iterfield="hemi",
        n_procs=omp_nthreads,
        mem_gb=5,
        name="autorecon_surfs",
    )
    autorecon_surfs.inputs.hemi = ["lh", "rh"]
    autorecon_surfs.interface._always_run = True

    # -cortribbon is a prerequisite for -parcstats, -parcstats2, -parcstats3
    # Claiming two threads because pial refinement can be split by hemisphere
    # if -T2pial or -FLAIRpial is enabled.
    # Parallelizing by hemisphere saves ~30 minutes over simply enabling
    # OpenMP on an 8 core machine.
    cortribbon = pe.Node(
        ReconAll(directive=Undefined, steps=["cortribbon"], parallel=True),
        n_procs=2,
        name="cortribbon",
    )
    cortribbon.interface._always_run = True

    # -parcstats* can be run per-hemisphere
    # -hyporelabel is volumetric, even though it's part of -autorecon-hemi
    parcstats = pe.MapNode(
        ReconAll(
            directive="autorecon-hemi", flags=["-nohyporelabel"], openmp=omp_nthreads
        ),
        iterfield="hemi",
        n_procs=omp_nthreads,
        mem_gb=5,
        name="parcstats",
    )
    parcstats.inputs.hemi = ["lh", "rh"]
    parcstats.interface._always_run = True

    # Runs: -hyporelabel -aparc2aseg -apas2aseg -segstats -wmparc
    # All volumetric, so don't
    autorecon3 = pe.Node(
        ReconAll(directive="autorecon3", openmp=omp_nthreads),
        n_procs=omp_nthreads,
        mem_gb=5,
        name="autorecon3",
    )
    autorecon3.interface._always_run = True

    def _dedup(in_list):
        vals = set(in_list)
        if len(vals) > 1:
            raise ValueError(
                "Non-identical values can't be deduplicated:\n{!r}".format(in_list)
            )
        return vals.pop()

    # fmt:off
    workflow.connect([
        (inputnode, cortribbon, [('use_T2', 'use_T2'),
                                 ('use_FLAIR', 'use_FLAIR')]),
        (inputnode, autorecon2_vol, [('subjects_dir', 'subjects_dir'),
                                     ('subject_id', 'subject_id')]),
        (autorecon2_vol, autorecon_surfs, [('subjects_dir', 'subjects_dir'),
                                           ('subject_id', 'subject_id')]),
        (autorecon_surfs, cortribbon, [(('subjects_dir', _dedup), 'subjects_dir'),
                                       (('subject_id', _dedup), 'subject_id')]),
        (cortribbon, parcstats, [('subjects_dir', 'subjects_dir'),
                                 ('subject_id', 'subject_id')]),
        (parcstats, autorecon3, [(('subjects_dir', _dedup), 'subjects_dir'),
                                 (('subject_id', _dedup), 'subject_id')]),
        (autorecon3, outputnode, [('subjects_dir', 'subjects_dir'),
                                  ('subject_id', 'subject_id')]),
    ])
    # fmt:on

    return workflow


def init_gifti_surface_wf(*, fastsurfer, name="gifti_surface_wf"):
    r"""
    Prepare GIFTI surfaces from a FreeSurfer subjects directory.

    If midthickness (or graymid) surfaces do not exist, they are generated and
    saved to the subject directory as ``lh/rh.midthickness``.
    These, along with the gray/white matter boundary (``lh/rh.smoothwm``), pial
    sufaces (``lh/rh.pial``) and inflated surfaces (``lh/rh.inflated``) are
    converted to GIFTI files.
    Additionally, the vertex coordinates are :py:class:`recentered
    <smriprep.interfaces.NormalizeSurf>` to align with native T1w space.

    Workflow Graph
        .. workflow::
            :graph2use: orig
            :simple_form: yes

            from smriprep.workflows.surfaces import init_gifti_surface_wf
            wf = init_gifti_surface_wf()

    Inputs
    ------
    subjects_dir
        FreeSurfer SUBJECTS_DIR
    subject_id
        FreeSurfer subject ID
    fsnative2t1w_xfm
        LTA formatted affine transform file (inverse)
    fastsurfer
        Boolean to indicate FastSurfer surface processing

    Outputs
    -------
    surfaces
        GIFTI surfaces for gray/white matter boundary, pial surface,
        midthickness (or graymid) surface, and inflated surfaces
    morphometrics
        GIFTIs of cortical thickness, curvature, and sulcal depth

    """
    from ..interfaces.freesurfer import MRIsConvertData
    from ..interfaces.surf import NormalizeSurf

    workflow = Workflow(name=name)

    inputnode = pe.Node(
        niu.IdentityInterface(["subjects_dir", "subject_id", "fsnative2t1w_xfm"]),
        name="inputnode",
    )
    outputnode = pe.Node(niu.IdentityInterface(["surfaces", "morphometrics"]), name="outputnode")

    get_surfaces = pe.Node(nio.FreeSurferSource(), name="get_surfaces")

    midthickness = pe.MapNode(
        MakeMidthickness(thickness=True, distance=0.5, out_name="midthickness"),
        iterfield="in_file",
        name="midthickness",
    )

    save_midthickness = pe.Node(
        nio.DataSink(parameterization=False), name="save_midthickness"
    )

    surface_list = pe.Node(
        niu.Merge(4, ravel_inputs=True),
        name="surface_list",
        run_without_submitting=True,
    )
    fs2gii = pe.MapNode(
        fs.MRIsConvert(out_datatype="gii", to_scanner=True), iterfield="in_file", name="fs2gii",
    )
    fix_surfs = pe.MapNode(NormalizeSurf(), iterfield="in_file", name="fix_surfs")
    surfmorph_list = pe.Node(
        niu.Merge(3, ravel_inputs=True),
        name="surfmorph_list",
        run_without_submitting=True,
    )
    morphs2gii = pe.MapNode(
        MRIsConvertData(out_datatype="gii"),
        iterfield="scalarcurv_file", name="morphs2gii",
    )

    # fmt:off
    workflow.connect([
        (inputnode, get_surfaces, [('subjects_dir', 'subjects_dir'),
                                   ('subject_id', 'subject_id')]),
        (inputnode, save_midthickness, [('subjects_dir', 'base_directory'),
                                        ('subject_id', 'container')]),
        # Generate midthickness surfaces and save to FreeSurfer derivatives
        (get_surfaces, midthickness, [('smoothwm', 'in_file'),
                                      ('graymid', 'graymid')]),
        (midthickness, save_midthickness, [('out_file', 'surf.@graymid')]),
        # Produce valid GIFTI surface files (dense mesh)
        (get_surfaces, surface_list, [('smoothwm', 'in1'),
                                      ('pial', 'in2'),
                                      ('inflated', 'in3')]),
        (save_midthickness, surface_list, [('out_file', 'in4')]),
        (surface_list, fs2gii, [('out', 'in_file')]),
        (fs2gii, fix_surfs, [('converted', 'in_file')]),
        (inputnode, fix_surfs, [('fsnative2t1w_xfm', 'transform_file')]),
        (fix_surfs, outputnode, [('out_file', 'surfaces')]),
        (get_surfaces, surfmorph_list, [('thickness', 'in1'),
                                        ('sulc', 'in2'),
                                        ('curv', 'in3')]),
        (surfmorph_list, morphs2gii, [('out', 'scalarcurv_file')]),
        (morphs2gii, outputnode, [('converted', 'morphometrics')]),
    ])
    # fmt:on
    return workflow


def init_segs_to_native_wf(*, fastsurfer, name="segs_to_native", segmentation="aseg"):
    """
    Get a segmentation from FreeSurfer conformed space into native T1w space.

    Workflow Graph
        .. workflow::
            :graph2use: orig
            :simple_form: yes

            from smriprep.workflows.surfaces import init_segs_to_native_wf
            wf = init_segs_to_native_wf()

    Parameters
    ----------
    segmentation
        The name of a segmentation ('aseg' or 'aparc_aseg' or 'wmparc')

    Inputs
    ------
    in_file
        Anatomical, merged T1w image after INU correction
    subjects_dir
        FreeSurfer SUBJECTS_DIR
    subject_id
        FreeSurfer subject ID
    fsnative2t1w_xfm
        LTA-style affine matrix translating from FreeSurfer-conformed subject space to T1w
    fastsurfer
        Boolean to indicate FastSurfer processing

    Outputs
    -------
    out_file
        The selected segmentation, after resampling in native space

    """
    workflow = Workflow(name="%s_%s" % (name, segmentation))
    inputnode = pe.Node(
        niu.IdentityInterface(
            ["in_file", "subjects_dir", "subject_id", "fsnative2t1w_xfm"]
        ),
        name="inputnode",
    )
    outputnode = pe.Node(niu.IdentityInterface(["out_file"]), name="outputnode")
    # Extract the aseg and aparc+aseg outputs
    fssource = pe.Node(nio.FreeSurferSource(), name="fs_datasource")

    # Resample from T1.mgz to T1w.nii.gz, applying any offset in fsnative2t1w_xfm,
    # and convert to NIfTI while we're at it
    resample = pe.Node(
        fs.ApplyVolTransform(transformed_file="seg.nii.gz", interp="nearest"),
        name="resample",
    )

    if segmentation.startswith("aparc"):
        if segmentation == "aparc_aseg":

            def _sel(x):
                return [parc for parc in x if "aparc+" in parc][0]  # noqa

        elif segmentation == "aparc_a2009s":

            def _sel(x):
                return [parc for parc in x if "a2009s+" in parc][0]  # noqa

        elif segmentation == "aparc_dkt":

            def _sel(x):
                return [parc for parc in x if "DKTatlas+" in parc][0]  # noqa

        segmentation = (segmentation, _sel)

    # fmt:off
    workflow.connect([
        (inputnode, fssource, [
            ('subjects_dir', 'subjects_dir'),
            ('subject_id', 'subject_id')]),
        (inputnode, resample, [('in_file', 'target_file'),
                               ('fsnative2t1w_xfm', 'lta_file')]),
        (fssource, resample, [(segmentation, 'source_file')]),
        (resample, outputnode, [('transformed_file', 'out_file')]),
    ])
    # fmt:on
    return workflow


def init_anat_ribbon_wf(name="anat_ribbon_wf"):
    DEFAULT_MEMORY_MIN_GB = 0.01
    workflow = pe.Workflow(name=name)

    inputnode = pe.Node(
        niu.IdentityInterface(
            fields=[
                "surfaces",
                "t1w_mask",
            ]
        ),
        name="inputnode",
    )
    outputnode = pe.Node(
        niu.IdentityInterface(
            fields=[
                "anat_ribbon",
            ]
        ),
        name="outputnode",
    )

    # 0, 1 = wm; 2, 3 = pial; 6, 7 = mid
    # note that order of lh / rh within each surf type is not guaranteed due to use
    # of unsorted glob by FreeSurferSource prior, but we can do a sort
    # to ensure consistent ordering
    select_wm = pe.Node(
        niu.Select(index=[0, 1]),
        name="select_wm",
        mem_gb=DEFAULT_MEMORY_MIN_GB,
        run_without_submitting=True,
    )

    select_pial = pe.Node(
        niu.Select(index=[2, 3]),
        name="select_pial",
        mem_gb=DEFAULT_MEMORY_MIN_GB,
        run_without_submitting=True,
    )

    select_midthick = pe.Node(
        niu.Select(index=[6, 7]),
        name="select_midthick",
        mem_gb=DEFAULT_MEMORY_MIN_GB,
        run_without_submitting=True,
    )

    create_wm_distvol = pe.MapNode(
        CreateSignedDistanceVolume(),
        iterfield=["surf_file"],
        name="create_wm_distvol",
    )

    create_pial_distvol = pe.MapNode(
        CreateSignedDistanceVolume(),
        iterfield=["surf_file"],
        name="create_pial_distvol",
    )

    thresh_wm_distvol = pe.MapNode(
        fsl.maths.MathsCommand(args="-thr 0 -bin -mul 255"),
        iterfield=["in_file"],
        name="thresh_wm_distvol",
        mem_gb=DEFAULT_MEMORY_MIN_GB,
    )

    uthresh_pial_distvol = pe.MapNode(
        fsl.maths.MathsCommand(args="-uthr 0 -abs -bin -mul 255"),
        iterfield=["in_file"],
        name="uthresh_pial_distvol",
        mem_gb=DEFAULT_MEMORY_MIN_GB,
    )

    bin_wm_distvol = pe.MapNode(
        fsl.maths.UnaryMaths(operation="bin"),
        iterfield=["in_file"],
        name="bin_wm_distvol",
        mem_gb=DEFAULT_MEMORY_MIN_GB,
    )

    bin_pial_distvol = pe.MapNode(
        fsl.maths.UnaryMaths(operation="bin"),
        iterfield=["in_file"],
        name="bin_pial_distvol",
        mem_gb=DEFAULT_MEMORY_MIN_GB,
    )

    split_wm_distvol = pe.Node(
        niu.Split(splits=[1, 1]),
        name="split_wm_distvol",
        mem_gb=DEFAULT_MEMORY_MIN_GB,
        run_without_submitting=True,
    )

    merge_wm_distvol_no_flatten = pe.Node(
        niu.Merge(2),
        no_flatten=True,
        name="merge_wm_distvol_no_flatten",
        mem_gb=DEFAULT_MEMORY_MIN_GB,
        run_without_submitting=True,
    )

    make_ribbon_vol = pe.MapNode(
        fsl.maths.MultiImageMaths(op_string="-mas %s -mul 255"),
        iterfield=["in_file", "operand_files"],
        name="make_ribbon_vol",
        mem_gb=DEFAULT_MEMORY_MIN_GB,
    )

    bin_ribbon_vol = pe.MapNode(
        fsl.maths.UnaryMaths(operation="bin"),
        iterfield=["in_file"],
        name="bin_ribbon_vol",
        mem_gb=DEFAULT_MEMORY_MIN_GB,
    )

    split_squeeze_ribbon_vol = pe.Node(
        niu.Split(splits=[1, 1], squeeze=True),
        name="split_squeeze_ribbon",
        mem_gb=DEFAULT_MEMORY_MIN_GB,
        run_without_submitting=True,
    )

    combine_ribbon_vol_hemis = pe.Node(
        fsl.maths.BinaryMaths(operation="add"),
        name="combine_ribbon_vol_hemis",
        mem_gb=DEFAULT_MEMORY_MIN_GB,
    )

    # make HCP-style ribbon volume in T1w space
    workflow.connect(
        [
            (inputnode, select_wm, [("surfaces", "inlist")]),
            (inputnode, select_pial, [("surfaces", "inlist")]),
            (inputnode, select_midthick, [("surfaces", "inlist")]),
            (select_wm, create_wm_distvol, [(("out", _sorted_by_basename), "surf_file")]),
            (inputnode, create_wm_distvol, [("t1w_mask", "ref_file")]),
            (select_pial, create_pial_distvol, [(("out", _sorted_by_basename), "surf_file")]),
            (inputnode, create_pial_distvol, [("t1w_mask", "ref_file")]),
            (create_wm_distvol, thresh_wm_distvol, [("out_file", "in_file")]),
            (create_pial_distvol, uthresh_pial_distvol, [("out_file", "in_file")]),
            (thresh_wm_distvol, bin_wm_distvol, [("out_file", "in_file")]),
            (uthresh_pial_distvol, bin_pial_distvol, [("out_file", "in_file")]),
            (bin_wm_distvol, split_wm_distvol, [("out_file", "inlist")]),
            (split_wm_distvol, merge_wm_distvol_no_flatten, [("out1", "in1")]),
            (split_wm_distvol, merge_wm_distvol_no_flatten, [("out2", "in2")]),
            (bin_pial_distvol, make_ribbon_vol, [("out_file", "in_file")]),
            (merge_wm_distvol_no_flatten, make_ribbon_vol, [("out", "operand_files")]),
            (make_ribbon_vol, bin_ribbon_vol, [("out_file", "in_file")]),
            (bin_ribbon_vol, split_squeeze_ribbon_vol, [("out_file", "inlist")]),
            (split_squeeze_ribbon_vol, combine_ribbon_vol_hemis, [("out1", "in_file")]),
            (split_squeeze_ribbon_vol, combine_ribbon_vol_hemis, [("out2", "operand_file")]),
            (combine_ribbon_vol_hemis, outputnode, [("out_file", "anat_ribbon")]),
        ]
    )
    return workflow


def _check_cw256(in_files, default_flags):
    import numpy as np
    from nibabel.funcs import concat_images

    if isinstance(in_files, str):
        in_files = [in_files]
    summary_img = concat_images(in_files)
    fov = np.array(summary_img.shape[:3]) * summary_img.header.get_zooms()[:3]
    flags = list(default_flags)
    if np.any(fov > 256):
        flags.append("-cw256")
    return flags


def _sorted_by_basename(inlist):
    from os.path import basename

    return sorted(inlist, key=lambda x: str(basename(x)))<|MERGE_RESOLUTION|>--- conflicted
+++ resolved
@@ -50,7 +50,7 @@
     PatchedRobustRegister as RobustRegister,
     RefineBrainMask,
 )
-<<<<<<< HEAD
+
 from nipype import logging
 # import os
 
@@ -337,8 +337,7 @@
     # fmt:on
 
     return workflow
-=======
->>>>>>> e271d75d
+
 from ..interfaces.workbench import CreateSignedDistanceVolume
 
 
