--- conflicted
+++ resolved
@@ -391,8 +391,7 @@
     anat_validate = pe.Node(ValidateImage(), name='anat_validate',
                             run_without_submitting=True)
 
-<<<<<<< HEAD
-    # 3. Brain-extraction and INU (bias field) correction.
+    # 2. Brain-extraction and INU (bias field) correction.
     if not skip_brain_extraction:
         brain_extraction_wf = init_brain_extraction_wf(
             in_template=skull_strip_template[0],
@@ -405,15 +404,6 @@
             omp_nthreads=omp_nthreads,
             atropos_use_random_seed=not skull_strip_fixed_seed
         )
-=======
-    # 2. Brain-extraction and INU (bias field) correction.
-    brain_extraction_wf = init_brain_extraction_wf(
-        in_template=skull_strip_template[0],
-        template_spec=skull_strip_template[1],
-        atropos_use_random_seed=not skull_strip_fixed_seed,
-        omp_nthreads=omp_nthreads,
-        normalization_quality='precise' if not debug else 'testing')
->>>>>>> 9b0ac218
 
     # 3. Brain tissue segmentation
     t1w_dseg = pe.Node(fsl.FAST(segments=True, no_bias=True, probability_maps=True),
