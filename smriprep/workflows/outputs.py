# emacs: -*- mode: python; py-indent-offset: 4; indent-tabs-mode: nil -*-
# vi: set ft=python sts=4 ts=4 sw=4 et:
#
# Copyright 2021 The NiPreps Developers <nipreps@gmail.com>
#
# Licensed under the Apache License, Version 2.0 (the "License");
# you may not use this file except in compliance with the License.
# You may obtain a copy of the License at
#
#     http://www.apache.org/licenses/LICENSE-2.0
#
# Unless required by applicable law or agreed to in writing, software
# distributed under the License is distributed on an "AS IS" BASIS,
# WITHOUT WARRANTIES OR CONDITIONS OF ANY KIND, either express or implied.
# See the License for the specific language governing permissions and
# limitations under the License.
#
# We support and encourage derived works from this project, please read
# about our expectations at
#
#     https://www.nipreps.org/community/licensing/
#
"""Writing outputs."""

import typing as ty

from nipype.interfaces import utility as niu
from nipype.pipeline import engine as pe
from niworkflows.engine.workflows import LiterateWorkflow as Workflow
from niworkflows.interfaces.fixes import FixHeaderApplyTransforms as ApplyTransforms
from niworkflows.interfaces.nibabel import ApplyMask, GenerateSamplingReference
from niworkflows.interfaces.space import SpaceDataSource
from niworkflows.interfaces.utility import KeySelect

from ..interfaces import DerivativesDataSink
from ..interfaces.templateflow import TemplateFlowSelect, fetch_template_files

if ty.TYPE_CHECKING:
    from niworkflows.utils.spaces import SpatialReferences

BIDS_TISSUE_ORDER = ('GM', 'WM', 'CSF')


def init_anat_reports_wf(*, spaces, freesurfer, output_dir, sloppy=False, name='anat_reports_wf'):
    """
    Set up a battery of datasinks to store reports in the right location.

    Parameters
    ----------
    freesurfer : :obj:`bool`
        FreeSurfer was enabled
    output_dir : :obj:`str`
        Directory in which to save derivatives
    name : :obj:`str`
        Workflow name (default: anat_reports_wf)

    Inputs
    ------
    source_file
        Input T1w image
    std_t1w
        T1w image resampled to standard space
    std_mask
        Mask of skull-stripped template
    subject_dir
        FreeSurfer SUBJECTS_DIR
    subject_id
        FreeSurfer subject ID
    t1w_conform_report
        Conformation report
    t1w_preproc
        The T1w reference map, which is calculated as the average of bias-corrected
        and preprocessed T1w images, defining the anatomical space.
    t1w_dseg
        Segmentation in T1w space
    t1w_mask
        Brain (binary) mask estimated by brain extraction.
    template
        Template space and specifications

    """
    from niworkflows.interfaces.reportlets.masks import ROIsPlot
    from niworkflows.interfaces.reportlets.registration import (
        SimpleBeforeAfterRPT as SimpleBeforeAfter,
    )

    workflow = Workflow(name=name)

    inputfields = [
        'source_file',
        't1w_preproc',
        't1w_mask',
        't1w_dseg',
        'template',
        'anat2std_xfm',
        # May be missing
        't1w_conform_report',
        'subject_id',
        'subjects_dir',
    ]
    inputnode = pe.Node(niu.IdentityInterface(fields=inputfields), name='inputnode')

    seg_rpt = pe.Node(ROIsPlot(colors=['b', 'magenta'], levels=[1.5, 2.5]), name='seg_rpt')

    t1w_conform_check = pe.Node(
        niu.Function(function=_empty_report),
        name='t1w_conform_check',
        run_without_submitting=True,
    )

    ds_t1w_conform_report = pe.Node(
        DerivativesDataSink(base_directory=output_dir, desc='conform', datatype='figures'),
        name='ds_t1w_conform_report',
        run_without_submitting=True,
    )

    ds_t1w_dseg_mask_report = pe.Node(
        DerivativesDataSink(base_directory=output_dir, suffix='dseg', datatype='figures'),
        name='ds_t1w_dseg_mask_report',
        run_without_submitting=True,
    )

    # fmt:off
    workflow.connect([
        (inputnode, t1w_conform_check, [('t1w_conform_report', 'in_file')]),
        (t1w_conform_check, ds_t1w_conform_report, [('out', 'in_file')]),
        (inputnode, ds_t1w_conform_report, [('source_file', 'source_file')]),
        (inputnode, ds_t1w_dseg_mask_report, [('source_file', 'source_file')]),
        (inputnode, seg_rpt, [('t1w_preproc', 'in_file'),
                              ('t1w_mask', 'in_mask'),
                              ('t1w_dseg', 'in_rois')]),
        (seg_rpt, ds_t1w_dseg_mask_report, [('out_report', 'in_file')]),
    ])
    # fmt:on

    if spaces._cached is not None and spaces.cached.references:
        template_iterator_wf = init_template_iterator_wf(spaces=spaces, sloppy=sloppy)
        t1w_std = pe.Node(
            ApplyTransforms(
                dimension=3,
                default_value=0,
                float=True,
                interpolation='LanczosWindowedSinc',
            ),
            name='t1w_std',
        )
        mask_std = pe.Node(
            ApplyTransforms(
                dimension=3,
                default_value=0,
                float=True,
                interpolation='MultiLabel',
            ),
            name='mask_std',
        )

        # Generate reportlets showing spatial normalization
        norm_msk = pe.Node(
            niu.Function(
                function=_rpt_masks,
                output_names=['before', 'after'],
                input_names=['mask_file', 'before', 'after', 'after_mask'],
            ),
            name='norm_msk',
        )
        norm_rpt = pe.Node(SimpleBeforeAfter(), name='norm_rpt', mem_gb=0.1)
        norm_rpt.inputs.after_label = 'Participant'  # after

        ds_std_t1w_report = pe.Node(
            DerivativesDataSink(base_directory=output_dir, suffix='T1w', datatype='figures'),
            name='ds_std_t1w_report',
            run_without_submitting=True,
        )

        # fmt:off
        workflow.connect([
            (inputnode, template_iterator_wf, [
                ('template', 'inputnode.template'),
                ('anat2std_xfm', 'inputnode.anat2std_xfm'),
            ]),
            (inputnode, t1w_std, [('t1w_preproc', 'input_image')]),
            (inputnode, mask_std, [('t1w_mask', 'input_image')]),
            (template_iterator_wf, t1w_std, [
                ('outputnode.anat2std_xfm', 'transforms'),
                ('outputnode.std_t1w', 'reference_image'),
            ]),
            (template_iterator_wf, mask_std, [
                ('outputnode.anat2std_xfm', 'transforms'),
                ('outputnode.std_t1w', 'reference_image'),
            ]),
            (template_iterator_wf, norm_rpt, [('outputnode.space', 'before_label')]),
            (t1w_std, norm_msk, [('output_image', 'after')]),
            (mask_std, norm_msk, [('output_image', 'after_mask')]),
            (template_iterator_wf, norm_msk, [
                ('outputnode.std_t1w', 'before'),
                ('outputnode.std_mask', 'mask_file'),
            ]),
            (norm_msk, norm_rpt, [
                ('before', 'before'),
                ('after', 'after'),
            ]),
            (inputnode, ds_std_t1w_report, [('source_file', 'source_file')]),
            (template_iterator_wf, ds_std_t1w_report, [('outputnode.space', 'space')]),
            (norm_rpt, ds_std_t1w_report, [('out_report', 'in_file')]),
        ])
        # fmt:on

    if freesurfer:
        from ..interfaces.reports import FSSurfaceReport

        recon_report = pe.Node(FSSurfaceReport(), name='recon_report')
        recon_report.interface._always_run = True

        ds_recon_report = pe.Node(
            DerivativesDataSink(base_directory=output_dir, desc='reconall', datatype='figures'),
            name='ds_recon_report',
            run_without_submitting=True,
        )
        # fmt:off
        workflow.connect([
            (inputnode, recon_report, [('subjects_dir', 'subjects_dir'),
                                       ('subject_id', 'subject_id')]),
            (recon_report, ds_recon_report, [('out_report', 'in_file')]),
            (inputnode, ds_recon_report, [('source_file', 'source_file')])
        ])
        # fmt:on

    return workflow


def init_ds_template_wf(
    *,
    num_anat: int,
    output_dir: str,
    image_type: ty.Literal['T1w', 'T2w'],
    name: str = 'ds_template_wf',
):
    """
    Save the subject-specific template

    Parameters
    ----------
    num_anat : :obj:`int`
        Number of anatomical images
    output_dir : :obj:`str`
        Directory in which to save derivatives
    image_type
        MR image type (T1w, T2w, etc.)
    name : :obj:`str`
        Workflow name (default: ds_template_wf)

    Inputs
    ------
    source_files
        List of input anatomical images
    anat_ref_xfms
        List of affine transforms to realign input anatomical images
    anat_preproc
        The anatomical reference map, which is calculated as the average of bias-corrected
        and preprocessed anatomical images, defining the anatomical space.

    Outputs
    -------
    anat_preproc
        The location in the output directory of the preprocessed anatomical image

    """
    workflow = Workflow(name=name)

    inputnode = pe.Node(
        niu.IdentityInterface(
            fields=[
                'source_files',
                'anat_ref_xfms',
                'anat_preproc',
            ]
        ),
        name='inputnode',
    )
    outputnode = pe.Node(niu.IdentityInterface(fields=['anat_preproc']), name='outputnode')

    ds_anat_preproc = pe.Node(
        DerivativesDataSink(base_directory=output_dir, desc='preproc', compress=True),
        name='ds_anat_preproc',
        run_without_submitting=True,
    )
    ds_anat_preproc.inputs.SkullStripped = False

    # fmt:off
    workflow.connect([
        (inputnode, ds_anat_preproc, [('anat_preproc', 'in_file'),
                                     ('source_files', 'source_file')]),
        (ds_anat_preproc, outputnode, [('out_file', 'anat_preproc')]),
    ])
    # fmt:on

    if num_anat > 1:
        # Please note the dictionary unpacking to provide the from argument.
        # It is necessary because from is a protected keyword (not allowed as argument name).
        ds_anat_ref_xfms = pe.MapNode(
            DerivativesDataSink(
                base_directory=output_dir,
                to=image_type,
                mode='image',
                suffix='xfm',
                extension='txt',
                **{'from': 'orig'},
            ),
            iterfield=['source_file', 'in_file'],
            name='ds_anat_ref_xfms',
            run_without_submitting=True,
        )
        # fmt:off
        workflow.connect([
            (inputnode, ds_anat_ref_xfms, [('source_files', 'source_file'),
                                           ('anat_ref_xfms', 'in_file')]),
        ])
        # fmt:on

    return workflow


def init_ds_mask_wf(
    *,
    bids_root: str,
    output_dir: str,
    mask_type: ty.Literal['brain', 'roi', 'ribbon'],
    extra_entities: dict | None = None,
    name='ds_mask_wf',
):
    """
    Save the subject brain mask

    Parameters
    ----------
    bids_root : :obj:`str`
        Root path of BIDS dataset
    output_dir : :obj:`str`
        Directory in which to save derivatives
    extra_entities : :obj:`dict` or None
        Additional entities to add to filename
    name : :obj:`str`
        Workflow name (default: ds_mask_wf)

    Inputs
    ------
    source_files
        List of input anat images
    mask_file
        Mask to save

    Outputs
    -------
    mask_file
        The location in the output directory of the mask

    """
    workflow = Workflow(name=name)

    inputnode = pe.Node(
        niu.IdentityInterface(fields=['source_files', 'mask_file']),
        name='inputnode',
    )
    outputnode = pe.Node(niu.IdentityInterface(fields=['mask_file']), name='outputnode')

    raw_sources = pe.Node(niu.Function(function=_bids_relative), name='raw_sources')
    raw_sources.inputs.bids_root = bids_root

    extra_entities = extra_entities or {}

    ds_mask = pe.Node(
        DerivativesDataSink(
            base_directory=output_dir,
            desc=mask_type,
            suffix='mask',
            compress=True,
            **extra_entities,
        ),
        name='ds_anat_mask',
        run_without_submitting=True,
    )
    if mask_type == 'brain':
        ds_mask.inputs.Type = 'Brain'
    else:
        ds_mask.inputs.Type = 'ROI'

    # fmt:off
    workflow.connect([
        (inputnode, raw_sources, [('source_files', 'in_files')]),
        (inputnode, ds_mask, [('mask_file', 'in_file'),
                              ('source_files', 'source_file')]),
        (raw_sources, ds_mask, [('out', 'RawSources')]),
        (ds_mask, outputnode, [('out_file', 'mask_file')]),
    ])
    # fmt:on

    return workflow


def init_ds_dseg_wf(
    *,
    output_dir: str,
    extra_entities: dict | None = None,
    name: str = 'ds_dseg_wf',
):
    """
    Save discrete segmentations

    Parameters
    ----------
    output_dir : :obj:`str`
        Directory in which to save derivatives
    extra_entities : :obj:`dict` or None
        Additional entities to add to filename
    name : :obj:`str`
        Workflow name (default: ds_dseg_wf)

    Inputs
    ------
    source_files
        List of input anatomical images
    anat_dseg
        Segmentation in anatomical space

    Outputs
    -------
    anat_dseg
        The location in the output directory of the discrete segmentation

    """
    workflow = Workflow(name=name)

    inputnode = pe.Node(
        niu.IdentityInterface(fields=['source_files', 'anat_dseg']),
        name='inputnode',
    )
    outputnode = pe.Node(niu.IdentityInterface(fields=['anat_dseg']), name='outputnode')

    extra_entities = extra_entities or {}

    ds_anat_dseg = pe.Node(
        DerivativesDataSink(
            base_directory=output_dir,
            suffix='dseg',
            compress=True,
            dismiss_entities=['desc'],
            **extra_entities,
        ),
        name='ds_anat_dseg',
        run_without_submitting=True,
    )

    # fmt:off
    workflow.connect([
        (inputnode, ds_anat_dseg, [('anat_dseg', 'in_file'),
                                  ('source_files', 'source_file')]),
        (ds_anat_dseg, outputnode, [('out_file', 'anat_dseg')]),
    ])
    # fmt:on

    return workflow


def init_ds_tpms_wf(
    *,
    output_dir: str,
    extra_entities: dict | None = None,
    name: str = 'ds_tpms_wf',
    tpm_labels: tuple = BIDS_TISSUE_ORDER,
):
    """
    Save tissue probability maps

    Parameters
    ----------
    output_dir : :obj:`str`
        Directory in which to save derivatives
    extra_entities : :obj:`dict` or None
        Additional entities to add to filename
    name : :obj:`str`
        Workflow name (default: anat_derivatives_wf)
    tpm_labels : :obj:`tuple`
        Tissue probability maps in order

    Inputs
    ------
    source_files
        List of input anatomical images
    anat_tpms
        Tissue probability maps in anatomical space

    Outputs
    -------
    anat_tpms
        The location in the output directory of the tissue probability maps

    """
    workflow = Workflow(name=name)

    inputnode = pe.Node(
        niu.IdentityInterface(fields=['source_files', 'anat_tpms']),
        name='inputnode',
    )
    outputnode = pe.Node(niu.IdentityInterface(fields=['anat_tpms']), name='outputnode')

    extra_entities = extra_entities or {}

    ds_anat_tpms = pe.Node(
        DerivativesDataSink(
            base_directory=output_dir,
            suffix='probseg',
            compress=True,
            dismiss_entities=['desc'],
            **extra_entities,
        ),
        name='ds_anat_tpms',
        run_without_submitting=True,
    )
    ds_anat_tpms.inputs.label = tpm_labels

    # fmt:off
    workflow.connect([
        (inputnode, ds_anat_tpms, [('anat_tpms', 'in_file'),
                                  ('source_files', 'source_file')]),
        (ds_anat_tpms, outputnode, [('out_file', 'anat_tpms')]),
    ])
    # fmt:on

    return workflow


def init_ds_template_registration_wf(
    *,
    output_dir: str,
    image_type: ty.Literal['T1w', 'T2w'],
    name: str = 'ds_template_registration_wf',
):
    """
    Save template registration transforms

    Parameters
    ----------
    output_dir : :obj:`str`
        Directory in which to save derivatives
    image_type : :obj:`str`
        Anatomical image type (T1w, T2w, etc)
    name : :obj:`str`
        Workflow name (default: anat_derivatives_wf)

    Inputs
    ------
    template
        Template space and specifications
    source_files
        List of input anatomical images
    anat2std_xfm
        Nonlinear spatial transform to resample imaging data given in anatomical space
        into standard space.
    std2anat_xfm
        Inverse transform of ``anat2std_xfm``

    """
    workflow = Workflow(name=name)

    inputnode = pe.Node(
        niu.IdentityInterface(fields=['template', 'source_files', 'anat2std_xfm', 'std2anat_xfm']),
        name='inputnode',
    )
    outputnode = pe.Node(
        niu.IdentityInterface(fields=['anat2std_xfm', 'std2anat_xfm']),
        name='outputnode',
    )

    ds_std2anat_xfm = pe.MapNode(
        DerivativesDataSink(
            base_directory=output_dir,
            to=image_type,
            mode='image',
            suffix='xfm',
            dismiss_entities=['desc'],
        ),
        iterfield=('in_file', 'from'),
        name='ds_std2anat_xfm',
        run_without_submitting=True,
    )

    ds_anat2std_xfm = pe.MapNode(
        DerivativesDataSink(
            base_directory=output_dir,
            mode='image',
            suffix='xfm',
            dismiss_entities=['desc'],
            **{'from': image_type},
        ),
        iterfield=('in_file', 'to'),
        name='ds_anat2std_xfm',
        run_without_submitting=True,
    )

    # fmt:off
    workflow.connect([
        (inputnode, ds_anat2std_xfm, [
            ('anat2std_xfm', 'in_file'),
            (('template', _combine_cohort), 'to'),
            ('source_files', 'source_file')]),
        (inputnode, ds_std2anat_xfm, [
            ('std2anat_xfm', 'in_file'),
            (('template', _combine_cohort), 'from'),
            ('source_files', 'source_file')]),
        (ds_anat2std_xfm, outputnode, [('out_file', 'anat2std_xfm')]),
        (ds_std2anat_xfm, outputnode, [('out_file', 'std2anat_xfm')]),
    ])
    # fmt:on

    return workflow


def init_ds_fs_registration_wf(
    *,
    output_dir: str,
    image_type: ty.Literal['T1w', 'T2w'],
    name: str = 'ds_fs_registration_wf',
):
    """
    Save rigid registration between subject anatomical template and either
    FreeSurfer T1.mgz or T2.mgz

    Parameters
    ----------
    output_dir : :obj:`str`
        Directory in which to save derivatives
    name : :obj:`str`
        Workflow name (default: ds_fs_registration_wf)

    Inputs
    ------
    source_files
        List of input anatomical images
    fsnative2anat_xfm
        LTA-style affine matrix translating from FreeSurfer-conformed
        subject space to T1/T2

    Outputs
    -------
    anat2fsnative_xfm
        LTA-style affine matrix translating from T1/T2 to
        FreeSurfer-conformed subject space
    fsnative2anat_xfm
        LTA-style affine matrix translating from FreeSurfer-conformed
        subject space to T1w

    """
    workflow = Workflow(name=name)

    inputnode = pe.Node(
        niu.IdentityInterface(fields=['source_files', 'fsnative2anat_xfm']),
        name='inputnode',
    )
    outputnode = pe.Node(
        niu.IdentityInterface(fields=['fsnative2anat_xfm', 'anat2fsnative_xfm']),
        name='outputnode',
    )

    from niworkflows.interfaces.nitransforms import ConcatenateXFMs

    # FS native space transforms
    lta2itk = pe.Node(ConcatenateXFMs(inverse=True), name='lta2itk', run_without_submitting=True)
    ds_anat_fsnative = pe.Node(
        DerivativesDataSink(
            base_directory=output_dir,
            mode='image',
            to='fsnative',
            suffix='xfm',
            extension='txt',
            **{'from': image_type},
        ),
        name='ds_anat_fsnative',
        run_without_submitting=True,
    )
    ds_fsnative_anat = pe.Node(
        DerivativesDataSink(
            base_directory=output_dir,
            mode='image',
            to=image_type,
            suffix='xfm',
            extension='txt',
            **{'from': 'fsnative'},
        ),
        name='ds_fsnative_anat',
        run_without_submitting=True,
    )

    # fmt:off
    workflow.connect([
        (inputnode, lta2itk, [('fsnative2anat_xfm', 'in_xfms')]),
        (inputnode, ds_anat_fsnative, [('source_files', 'source_file')]),
        (lta2itk, ds_anat_fsnative, [('out_inv', 'in_file')]),
        (inputnode, ds_fsnative_anat, [('source_files', 'source_file')]),
        (lta2itk, ds_fsnative_anat, [('out_xfm', 'in_file')]),
        (ds_fsnative_anat, outputnode, [('out_file', 'fsnative2anat_xfm')]),
        (ds_anat_fsnative, outputnode, [('out_file', 'anat2fsnative_xfm')]),
    ])
    # fmt:on
    return workflow


def init_ds_surfaces_wf(
    *,
    output_dir: str,
    surfaces: list[str],
    name='ds_surfaces_wf',
) -> Workflow:
    """
    Save GIFTI surfaces

    Parameters
    ----------
    bids_root : :class:`str`
        Root path of BIDS dataset
    output_dir : :class:`str`
        Directory in which to save derivatives
    surfaces : :class:`str`
        List of surfaces to generate DataSinks for
    name : :class:`str`
        Workflow name (default: ds_surfaces_wf)

    Inputs
    ------
    source_files
        List of input anatomical images
    ``<surface>``
        Left and right GIFTIs for each surface passed to ``surfaces``

    Outputs
    -------
    ``<surface>``
        Left and right GIFTIs in ``output_dir`` for each surface passed to ``surfaces``

    """
    workflow = Workflow(name=name)

    inputnode = pe.Node(
        niu.IdentityInterface(fields=['source_files'] + surfaces),
        name='inputnode',
    )
    outputnode = pe.Node(niu.IdentityInterface(fields=surfaces), name='outputnode')

    for surf in surfaces:
        ds_surf = pe.MapNode(
            DerivativesDataSink(
                base_directory=output_dir,
                hemi=['L', 'R'],
                suffix=surf.split('_')[0],  # Split for sphere_reg and sphere_reg_fsLR
                extension='.surf.gii',
            ),
            iterfield=('in_file', 'hemi'),
            name=f'ds_{surf}',
            run_without_submitting=True,
        )
        if surf.startswith('sphere_reg'):
            ds_surf.inputs.space, ds_surf.inputs.desc = 'fsaverage', 'reg'  # Default
            if surf == 'sphere_reg_fsLR':
                ds_surf.inputs.space = 'fsLR'
<<<<<<< HEAD
            elif surf == 'sphere_reg_msm':
                ds_surf.inputs.space, ds_surf.inputs.desc = 'fsLR', 'msmsulc'
=======
            else:
                ds_surf.inputs.desc = 'reg'
                if surf == 'sphere_reg_fsLR':
                    ds_surf.inputs.space = 'fsLR'
                elif surf == 'sphere_reg_dhcpAsym':
                    ds_surf.inputs.space = 'dhcpAsym'
>>>>>>> c361b3ac

        # fmt:off
        workflow.connect([
            (inputnode, ds_surf, [(surf, 'in_file'), ('source_files', 'source_file')]),
            (ds_surf, outputnode, [('out_file', surf)]),
        ])
        # fmt:on

    return workflow


def init_ds_surface_metrics_wf(
    *,
    bids_root: str,
    output_dir: str,
    metrics: list[str],
    name='ds_surface_metrics_wf',
) -> Workflow:
    """
    Save GIFTI surface metrics

    Parameters
    ----------
    bids_root : :class:`str`
        Root path of BIDS dataset
    output_dir : :class:`str`
        Directory in which to save derivatives
    metrics : :class:`str`
        List of metrics to generate DataSinks for
    name : :class:`str`
        Workflow name (default: ds_surface_metrics_wf)

    Inputs
    ------
    source_files
        List of input T1w images
    ``<metric>``
        Left and right GIFTIs for each metric passed to ``metrics``

    Outputs
    -------
    ``<metric>``
        Left and right GIFTIs in ``output_dir`` for each metric passed to ``metrics``

    """
    workflow = Workflow(name=name)

    inputnode = pe.Node(
        niu.IdentityInterface(fields=['source_files'] + metrics),
        name='inputnode',
    )
    outputnode = pe.Node(niu.IdentityInterface(fields=metrics), name='outputnode')

    for metric in metrics:
        ds_surf = pe.MapNode(
            DerivativesDataSink(
                base_directory=output_dir,
                hemi=['L', 'R'],
                suffix=metric,
                extension='.shape.gii',
            ),
            iterfield=('in_file', 'hemi'),
            name=f'ds_{metric}',
            run_without_submitting=True,
        )

        # fmt:off
        workflow.connect([
            (inputnode, ds_surf, [(metric, 'in_file'), ('source_files', 'source_file')]),
            (ds_surf, outputnode, [('out_file', metric)]),
        ])
        # fmt:on

    return workflow


def init_ds_grayord_metrics_wf(
    *,
    bids_root: str,
    output_dir: str,
    metrics: list[str],
    cifti_output: ty.Literal['91k', '170k'],
    name='ds_grayord_metrics_wf',
) -> Workflow:
    """
    Save CIFTI-2 surface metrics

    Parameters
    ----------
    bids_root : :class:`str`
        Root path of BIDS dataset
    output_dir : :class:`str`
        Directory in which to save derivatives
    metrics : :class:`str`
        List of metrics to generate DataSinks for
    cifti_output : :class:`str`
        Density of CIFTI-2 files to save
    name : :class:`str`
        Workflow name (default: ds_surface_metrics_wf)

    Inputs
    ------
    source_files
        List of input T1w images
    ``<metric>``
        CIFTI-2 scalar file for each metric passed to ``metrics``
    ``<metric>_metadata``
        JSON file containing metadata for each metric passed to ``metrics``

    Outputs
    -------
    ``<metric>``
        CIFTI-2 scalar file in ``output_dir`` for each metric passed to ``metrics``

    """
    workflow = Workflow(name=name)

    inputnode = pe.Node(
        niu.IdentityInterface(
            fields=['source_files'] + metrics + [f'{m}_metadata' for m in metrics]
        ),
        name='inputnode',
    )
    outputnode = pe.Node(niu.IdentityInterface(fields=metrics), name='outputnode')

    for metric in metrics:
        ds_metric = pe.Node(
            DerivativesDataSink(
                base_directory=output_dir,
                space='fsLR',
                density=cifti_output,
                suffix=metric,
                compress=False,
                extension='.dscalar.nii',
            ),
            name=f'ds_{metric}',
            run_without_submitting=True,
        )

        workflow.connect([
            (inputnode, ds_metric, [
                ('source_files', 'source_file'),
                (metric, 'in_file'),
                ((f'{metric}_metadata', _read_json), 'meta_dict'),
            ]),
            (ds_metric, outputnode, [('out_file', metric)]),
        ])  # fmt:skip

    return workflow


def init_ds_anat_volumes_wf(
    *,
    bids_root: str,
    output_dir: str,
    name='ds_anat_volumes_wf',
    tpm_labels=BIDS_TISSUE_ORDER,
) -> pe.Workflow:
    workflow = pe.Workflow(name=name)
    inputnode = pe.Node(
        niu.IdentityInterface(
            fields=[
                # Original anat image
                'source_files',
                # anat-space images
                'anat_preproc',
                'anat_mask',
                'anat_dseg',
                'anat_tpms',
                # Template
                'ref_file',
                'anat2std_xfm',
                # Entities
                'space',
                'cohort',
                'resolution',
            ]
        ),
        name='inputnode',
    )

    raw_sources = pe.Node(niu.Function(function=_bids_relative), name='raw_sources')
    raw_sources.inputs.bids_root = bids_root

    gen_ref = pe.Node(GenerateSamplingReference(), name='gen_ref', mem_gb=0.01)

    # Mask T1w preproc images
    mask_anat = pe.Node(ApplyMask(), name='mask_anat')

    # Resample T1w-space inputs
    anat2std_t1w = pe.Node(
        ApplyTransforms(
            dimension=3,
            default_value=0,
            float=True,
            interpolation='LanczosWindowedSinc',
        ),
        name='anat2std_t1w',
    )

    anat2std_mask = pe.Node(ApplyTransforms(interpolation='MultiLabel'), name='anat2std_mask')
    anat2std_dseg = pe.Node(ApplyTransforms(interpolation='MultiLabel'), name='anat2std_dseg')
    anat2std_tpms = pe.MapNode(
        ApplyTransforms(dimension=3, default_value=0, float=True, interpolation='Gaussian'),
        iterfield=['input_image'],
        name='anat2std_tpms',
    )

    ds_std_t1w = pe.Node(
        DerivativesDataSink(
            base_directory=output_dir,
            desc='preproc',
            compress=True,
        ),
        name='ds_std_t1w',
        run_without_submitting=True,
    )
    ds_std_t1w.inputs.SkullStripped = True

    ds_std_mask = pe.Node(
        DerivativesDataSink(base_directory=output_dir, desc='brain', suffix='mask', compress=True),
        name='ds_std_mask',
        run_without_submitting=True,
    )
    ds_std_mask.inputs.Type = 'Brain'

    ds_std_dseg = pe.Node(
        DerivativesDataSink(base_directory=output_dir, suffix='dseg', compress=True),
        name='ds_std_dseg',
        run_without_submitting=True,
    )

    ds_std_tpms = pe.Node(
        DerivativesDataSink(base_directory=output_dir, suffix='probseg', compress=True),
        name='ds_std_tpms',
        run_without_submitting=True,
    )

    # CRITICAL: the sequence of labels here (CSF-GM-WM) is that of the output of FSL-FAST
    #           (intensity mean, per tissue). This order HAS to be matched also by the ``tpms``
    #           output in the data/io_spec.json file.
    ds_std_tpms.inputs.label = tpm_labels

    workflow.connect([
        (inputnode, gen_ref, [
            ('ref_file', 'fixed_image'),
            (('resolution', _is_native), 'keep_native'),
        ]),
        (inputnode, mask_anat, [
            ('anat_preproc', 'in_file'),
            ('anat_mask', 'in_mask'),
        ]),
        (mask_anat, anat2std_t1w, [('out_file', 'input_image')]),
        (inputnode, anat2std_mask, [('anat_mask', 'input_image')]),
        (inputnode, anat2std_dseg, [('anat_dseg', 'input_image')]),
        (inputnode, anat2std_tpms, [('anat_tpms', 'input_image')]),
        (inputnode, gen_ref, [('anat_preproc', 'moving_image')]),
        (anat2std_t1w, ds_std_t1w, [('output_image', 'in_file')]),
        (anat2std_mask, ds_std_mask, [('output_image', 'in_file')]),
        (anat2std_dseg, ds_std_dseg, [('output_image', 'in_file')]),
        (anat2std_tpms, ds_std_tpms, [('output_image', 'in_file')]),
    ])  # fmt:skip

    workflow.connect(
        # Connect apply transforms nodes
        [
            (gen_ref, n, [('out_file', 'reference_image')])
            for n in (anat2std_t1w, anat2std_mask, anat2std_dseg, anat2std_tpms)
        ]
        + [
            (inputnode, n, [('anat2std_xfm', 'transforms')])
            for n in (anat2std_t1w, anat2std_mask, anat2std_dseg, anat2std_tpms)
        ]
        + [
            (inputnode, n, [
                ('source_files', 'source_file'),
                ('space', 'space'),
                ('cohort', 'cohort'),
                ('resolution', 'resolution'),
            ])
            for n in (ds_std_t1w, ds_std_mask, ds_std_dseg, ds_std_tpms)
        ]
    )  # fmt:skip

    return workflow


def init_ds_fs_segs_wf(
    *,
    bids_root: str,
    output_dir: str,
    extra_entities: dict | None = None,
    name='ds_fs_segs_wf',
):
    """
    Set up a battery of datasinks to store derivatives in the right location.

    Parameters
    ----------
    bids_root : :obj:`str`
        Root path of BIDS dataset
    output_dir : :obj:`str`
        Directory in which to save derivatives
    extra_entities : :obj:`dict` or None
        Additional entities to add to filename
    name : :obj:`str`
        Workflow name (default: ds_anat_segs_wf)

    Inputs
    ------
    anat_fs_aparc
        FreeSurfer's aparc+aseg segmentation, in native anatomical space
    anat_fs_aseg
        FreeSurfer's aseg segmentation, in native anatomical space
    source_files
        List of input anatomical images
    """
    workflow = Workflow(name=name)

    inputnode = pe.Node(
        niu.IdentityInterface(
            fields=[
                'source_files',
                'anat_fs_aseg',
                'anat_fs_aparc',
            ]
        ),
        name='inputnode',
    )

    raw_sources = pe.Node(niu.Function(function=_bids_relative), name='raw_sources')
    raw_sources.inputs.bids_root = bids_root

    extra_entities = extra_entities or {}

    # Parcellations
    ds_anat_fsaseg = pe.Node(
        DerivativesDataSink(
            base_directory=output_dir,
            desc='aseg',
            suffix='dseg',
            compress=True,
            **extra_entities,
        ),
        name='ds_anat_fsaseg',
        run_without_submitting=True,
    )
    ds_anat_fsparc = pe.Node(
        DerivativesDataSink(
            base_directory=output_dir,
            desc='aparcaseg',
            suffix='dseg',
            compress=True,
            **extra_entities,
        ),
        name='ds_anat_fsparc',
        run_without_submitting=True,
    )

    workflow.connect([
        (inputnode, ds_anat_fsaseg, [('anat_fs_aseg', 'in_file'),
                                     ('source_files', 'source_file')]),
        (inputnode, ds_anat_fsparc, [('anat_fs_aparc', 'in_file'),
                                     ('source_files', 'source_file')]),
    ])  # fmt:skip

    return workflow


def init_template_iterator_wf(
    *, spaces: 'SpatialReferences', sloppy: bool = False, name='template_iterator_wf'
):
    """Prepare the necessary components to resample an image to a template space

    This produces a workflow with an unjoined iterable named "spacesource".

    It takes as input a collated list of template specifiers and transforms to that
    space.

    The fields in `outputnode` can be used as if they come from a single template.
    """
    for template in spaces.get_spaces(nonstandard=False, dim=(3,)):
        fetch_template_files(template, specs=None, sloppy=sloppy)

    workflow = pe.Workflow(name=name)

    inputnode = pe.Node(
        niu.IdentityInterface(fields=['template', 'anat2std_xfm']),
        name='inputnode',
    )
    outputnode = pe.Node(
        niu.IdentityInterface(
            fields=[
                'space',
                'resolution',
                'cohort',
                'anat2std_xfm',
                'std_t1w',
                'std_mask',
            ],
        ),
        name='outputnode',
    )

    spacesource = pe.Node(SpaceDataSource(), name='spacesource', run_without_submitting=True)
    spacesource.iterables = (
        'in_tuple',
        [(s.fullname, s.spec) for s in spaces.cached.get_standard(dim=(3,))],
    )

    gen_tplid = pe.Node(
        niu.Function(function=_fmt_cohort),
        name='gen_tplid',
        run_without_submitting=True,
    )

    select_xfm = pe.Node(
        KeySelect(fields=['anat2std_xfm']),
        name='select_xfm',
        run_without_submitting=True,
    )
    select_tpl = pe.Node(TemplateFlowSelect(), name='select_tpl', run_without_submitting=True)

    # fmt:off
    workflow.connect([
        (inputnode, select_xfm, [
            ('anat2std_xfm', 'anat2std_xfm'),
            ('template', 'keys'),
        ]),
        (spacesource, gen_tplid, [
            ('space', 'template'),
            ('cohort', 'cohort'),
        ]),
        (gen_tplid, select_xfm, [('out', 'key')]),
        (spacesource, select_tpl, [
            ('space', 'template'),
            ('cohort', 'cohort'),
            (('resolution', _no_native, sloppy), 'resolution'),
        ]),
        (spacesource, outputnode, [
            ('space', 'space'),
            ('resolution', 'resolution'),
            ('cohort', 'cohort'),
        ]),
        (select_xfm, outputnode, [
            ('anat2std_xfm', 'anat2std_xfm'),
        ]),
        (select_tpl, outputnode, [
            ('t1w_file', 'std_t1w'),
            ('brain_mask', 'std_mask'),
        ]),
    ])
    # fmt:on

    return workflow


def _bids_relative(in_files, bids_root):
    from pathlib import Path

    if not isinstance(in_files, list | tuple):
        in_files = [in_files]
    ret = []
    for file in in_files:
        try:
            ret.append(str(Path(file).relative_to(bids_root)))
        except ValueError:
            ret.append(file)
    return in_files


def _rpt_masks(mask_file, before, after, after_mask=None):
    from os.path import abspath

    import nibabel as nb

    msk = nb.load(mask_file).get_fdata() > 0
    bnii = nb.load(before)
    nb.Nifti1Image(bnii.get_fdata() * msk, bnii.affine, bnii.header).to_filename('before.nii.gz')
    if after_mask is not None:
        msk = nb.load(after_mask).get_fdata() > 0

    anii = nb.load(after)
    nb.Nifti1Image(anii.get_fdata() * msk, anii.affine, anii.header).to_filename('after.nii.gz')
    return abspath('before.nii.gz'), abspath('after.nii.gz')


def _drop_cohort(in_template):
    if isinstance(in_template, str):
        return in_template.split(':')[0]
    return [_drop_cohort(v) for v in in_template]


def _pick_cohort(in_template):
    if isinstance(in_template, str):
        if 'cohort-' not in in_template:
            from nipype.interfaces.base import Undefined

            return Undefined
        return in_template.split('cohort-')[-1].split(':')[0]
    return [_pick_cohort(v) for v in in_template]


def _empty_report(in_file=None):
    from pathlib import Path

    from nipype.interfaces.base import isdefined

    if in_file is not None and isdefined(in_file):
        return in_file

    out_file = Path('tmp-report.html').absolute()
    out_file.write_text(
        """\
                <h4 class="elem-title">A previously computed T1w template was provided.</h4>
"""
    )
    return str(out_file)


def _is_native(value):
    return value == 'native'


def _no_native(value, sloppy=False):
    try:
        return int(value)
    except (TypeError, ValueError):
        return 2 if sloppy else 1


def _drop_path(in_path):
    from pathlib import Path

    from templateflow.conf import TF_HOME

    return str(Path(in_path).relative_to(TF_HOME))


def _fmt_cohort(template, cohort=None):
    from nipype.interfaces.base import isdefined

    if cohort and isdefined(cohort):
        return f'{template}:cohort-{cohort}'
    return template


def _combine_cohort(in_template):
    if isinstance(in_template, str):
        template = in_template.split(':')[0]
        if 'cohort-' not in in_template:
            return template
        return f"{template}+{in_template.split('cohort-')[-1].split(':')[0]}"
    return [_combine_cohort(v) for v in in_template]


def _read_json(in_file):
    from json import loads
    from pathlib import Path

    return loads(Path(in_file).read_text())<|MERGE_RESOLUTION|>--- conflicted
+++ resolved
@@ -761,17 +761,10 @@
             ds_surf.inputs.space, ds_surf.inputs.desc = 'fsaverage', 'reg'  # Default
             if surf == 'sphere_reg_fsLR':
                 ds_surf.inputs.space = 'fsLR'
-<<<<<<< HEAD
+            elif surf == 'sphere_reg_dhcpAsym':
+                ds_surf.inputs.space = 'dhcpAsym'
             elif surf == 'sphere_reg_msm':
                 ds_surf.inputs.space, ds_surf.inputs.desc = 'fsLR', 'msmsulc'
-=======
-            else:
-                ds_surf.inputs.desc = 'reg'
-                if surf == 'sphere_reg_fsLR':
-                    ds_surf.inputs.space = 'fsLR'
-                elif surf == 'sphere_reg_dhcpAsym':
-                    ds_surf.inputs.space = 'dhcpAsym'
->>>>>>> c361b3ac
 
         # fmt:off
         workflow.connect([
