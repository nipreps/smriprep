--- conflicted
+++ resolved
@@ -61,11 +61,6 @@
 
 
 LINKS_REQUIRES = [
-<<<<<<< HEAD
-    'git+https://github.com/poldracklab/niworkflows.git@'
-    'de38e398cc29ae78194dc435d051a34b15044634#niworkflows-0.5.3',
-=======
->>>>>>> 249a6b57
 ]
 
 TESTS_REQUIRES = [
