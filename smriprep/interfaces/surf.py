# emacs: -*- mode: python; py-indent-offset: 4; indent-tabs-mode: nil -*-
# vi: set ft=python sts=4 ts=4 sw=4 et:
#
# Copyright 2021 The NiPreps Developers <nipreps@gmail.com>
#
# Licensed under the Apache License, Version 2.0 (the "License");
# you may not use this file except in compliance with the License.
# You may obtain a copy of the License at
#
#     http://www.apache.org/licenses/LICENSE-2.0
#
# Unless required by applicable law or agreed to in writing, software
# distributed under the License is distributed on an "AS IS" BASIS,
# WITHOUT WARRANTIES OR CONDITIONS OF ANY KIND, either express or implied.
# See the License for the specific language governing permissions and
# limitations under the License.
#
# We support and encourage derived works from this project, please read
# about our expectations at
#
#     https://www.nipreps.org/community/licensing/
#
"""Handling surfaces."""
import os
<<<<<<< HEAD
from pathlib import Path
=======
from typing import Optional
>>>>>>> 0f78fa24

import numpy as np
import nibabel as nb
import nitransforms as nt

from nipype.interfaces.base import (
    BaseInterfaceInputSpec,
    TraitedSpec,
    SimpleInterface,
    File,
    isdefined,
)


class _NormalizeSurfInputSpec(BaseInterfaceInputSpec):
    in_file = File(mandatory=True, exists=True, desc="Freesurfer-generated GIFTI file")
    transform_file = File(exists=True, desc="FSL or LTA affine transform file")


class _NormalizeSurfOutputSpec(TraitedSpec):
    out_file = File(desc="output file with re-centered GIFTI coordinates")


class NormalizeSurf(SimpleInterface):
    """
    Normalize a FreeSurfer-generated GIFTI image.

    FreeSurfer includes volume geometry metadata that serves as an affine
    transformation to apply to coordinates, which is respected by FreeSurfer
    tools, but not other tools, in particular the Connectome Workbench.
    This normalization thus removes the volume geometry, to ensure consistent
    interpretation of the coordinate locations.
    This requires that the GIFTI surface be converted with
    ``mris_convert --to-scanner``, with which FreeSurfer will apply the
    volume geometry. Because FreeSurfer does not update the metadata, there is
    no way to detect programmatically how the file was created, and therefore
    it is the responsibility of the sender to ensure ``mris_convert --to-scanner``
    was used.

    GIFTI files with ``midthickness``/``graymid`` in the name are also updated
    to include the following metadata entries::

        {
            AnatomicalStructureSecondary: MidThickness,
            GeometricType: Anatomical
        }

    This interface is intended to be applied uniformly to GIFTI surface files
    generated from the ``?h.white``/``?h.smoothwm`` and ``?h.pial`` surfaces,
    as well as externally-generated ``?h.midthickness``/``?h.graymid`` files.
    In principle, this should apply safely to any other surface, although it is
    less relevant to surfaces that don't describe an anatomical structure.

    """

    input_spec = _NormalizeSurfInputSpec
    output_spec = _NormalizeSurfOutputSpec

    def _run_interface(self, runtime):
        transform_file = self.inputs.transform_file
        if not isdefined(transform_file):
            transform_file = None
        self._results["out_file"] = normalize_surfs(
            self.inputs.in_file, transform_file, newpath=runtime.cwd
        )
        return runtime


class FixGiftiMetadataInputSpec(TraitedSpec):
    in_file = File(mandatory=True, exists=True, desc="Freesurfer-generated GIFTI file")


class FixGiftiMetadataOutputSpec(TraitedSpec):
    out_file = File(desc="output file with fixed metadata")


class FixGiftiMetadata(SimpleInterface):
    """Fix known incompatible metadata in GIFTI files.

    Currently resolves:

    * FreeSurfer setting GeometryType to Sphere instead of Spherical
    """

    input_spec = FixGiftiMetadataInputSpec
    output_spec = FixGiftiMetadataOutputSpec

    def _run_interface(self, runtime):
        self._results["out_file"] = fix_gifti_metadata(self.inputs.in_file, newpath=runtime.cwd)
        return runtime


def normalize_surfs(in_file: str, transform_file: str, newpath: Optional[str] = None) -> str:
    """
    Update GIFTI metadata and apply rigid coordinate correction.

    This function removes volume geometry metadata that FreeSurfer includes.
    Connectome Workbench does not respect this metadata, while FreeSurfer will
    apply it when converting with ``mris_convert --to-scanner`` and then again when
    reading with ``freeview``.

    For midthickness surfaces, add MidThickness metadata
    """

    img = nb.load(in_file)
    xfm_fmt = {
        ".txt": "itk",
        ".mat": "fsl",
        ".lta": "fs",
    }[Path(transform_file).suffix]
    transform = nt.linear.load(transform_file, fmt=xfm_fmt).matrix
    pointset = img.get_arrays_from_intent("NIFTI_INTENT_POINTSET")[0]

    if not np.allclose(transform, np.eye(4)):
        pointset.data = nb.affines.apply_affine(transform, pointset.data)

    # mris_convert --to-scanner removes VolGeom transform from coordinates,
    # but not metadata.
    # We could set to default LIA affine, but there seems little advantage
    for XYZC in "XYZC":
        for RAS in "RAS":
            pointset.meta.pop(f"VolGeom{XYZC}_{RAS}", None)

    fname = os.path.basename(in_file)
    if "midthickness" in fname.lower() or "graymid" in fname.lower():
        pointset.meta.setdefault("AnatomicalStructureSecondary", "MidThickness")
        pointset.meta.setdefault("GeometricType", "Anatomical")

    # FreeSurfer incorrectly uses "Sphere" for spherical surfaces
    if pointset.meta.get("GeometricType") == "Sphere":
        pointset.meta["GeometricType"] = "Spherical"

    if newpath is not None:
        newpath = os.getcwd()
    out_file = os.path.join(newpath, fname)
    img.to_filename(out_file)
<<<<<<< HEAD
    return out_file
=======
    return out_file


def fix_gifti_metadata(in_file: str, newpath: Optional[str] = None) -> str:
    """Fix known incompatible metadata in GIFTI files.

    Currently resolves:

    * FreeSurfer setting GeometryType to Sphere instead of Spherical
    """

    img = nb.GiftiImage.from_filename(in_file)
    pointset = img.get_arrays_from_intent("NIFTI_INTENT_POINTSET")[0]

    # FreeSurfer incorrectly uses "Sphere" for spherical surfaces
    # This is not fixed as of FreeSurfer 7.4.0
    # https://github.com/freesurfer/freesurfer/pull/1112
    if pointset.meta.get("GeometricType") == "Sphere":
        pointset.meta["GeometricType"] = "Spherical"

    if newpath is not None:
        newpath = os.getcwd()
    out_file = os.path.join(newpath, os.path.basename(in_file))
    img.to_filename(out_file)
    return out_file


def load_transform(fname: str) -> np.ndarray:
    """Load affine transform from file

    Parameters
    ----------
    fname : str or None
        Filename of an LTA or FSL-style MAT transform file.
        If ``None``, return an identity transform

    Returns
    -------
    affine : (4, 4) numpy.ndarray
    """
    if fname is None:
        return np.eye(4)

    if fname.endswith(".mat"):
        return np.loadtxt(fname)
    elif fname.endswith(".lta"):
        with open(fname, "rb") as fobj:
            for line in fobj:
                if line.startswith(b"1 4 4"):
                    break
            lines = fobj.readlines()[:4]
        return np.genfromtxt(lines)

    raise ValueError("Unknown transform type; pass FSL (.mat) or LTA (.lta)")
>>>>>>> 0f78fa24
<|MERGE_RESOLUTION|>--- conflicted
+++ resolved
@@ -22,11 +22,8 @@
 #
 """Handling surfaces."""
 import os
-<<<<<<< HEAD
 from pathlib import Path
-=======
 from typing import Optional
->>>>>>> 0f78fa24
 
 import numpy as np
 import nibabel as nb
@@ -163,9 +160,6 @@
         newpath = os.getcwd()
     out_file = os.path.join(newpath, fname)
     img.to_filename(out_file)
-<<<<<<< HEAD
-    return out_file
-=======
     return out_file
 
 
@@ -190,34 +184,4 @@
         newpath = os.getcwd()
     out_file = os.path.join(newpath, os.path.basename(in_file))
     img.to_filename(out_file)
-    return out_file
-
-
-def load_transform(fname: str) -> np.ndarray:
-    """Load affine transform from file
-
-    Parameters
-    ----------
-    fname : str or None
-        Filename of an LTA or FSL-style MAT transform file.
-        If ``None``, return an identity transform
-
-    Returns
-    -------
-    affine : (4, 4) numpy.ndarray
-    """
-    if fname is None:
-        return np.eye(4)
-
-    if fname.endswith(".mat"):
-        return np.loadtxt(fname)
-    elif fname.endswith(".lta"):
-        with open(fname, "rb") as fobj:
-            for line in fobj:
-                if line.startswith(b"1 4 4"):
-                    break
-            lines = fobj.readlines()[:4]
-        return np.genfromtxt(lines)
-
-    raise ValueError("Unknown transform type; pass FSL (.mat) or LTA (.lta)")
->>>>>>> 0f78fa24
+    return out_file