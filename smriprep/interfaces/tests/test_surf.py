--- conflicted
+++ resolved
@@ -7,11 +7,7 @@
 
 
 def test_MakeRibbon(tmp_path):
-<<<<<<< HEAD
-    res_template = "{path}/sub-fsaverage_res-4_hemi-{hemi}_desc-cropped_{surf}dist.nii.gz"
-=======
     res_template = '{path}/sub-fsaverage_res-4_hemi-{hemi}_desc-cropped_{surf}dist.nii.gz'
->>>>>>> ccc39288
     white, pial = (
         [
             load_resource(
@@ -19,11 +15,7 @@
             )
             for hemi in 'LR'
         ]
-<<<<<<< HEAD
-        for surf in ("wm", "pial")
-=======
         for surf in ('wm', 'pial')
->>>>>>> ccc39288
     )
 
     make_ribbon = pe.Node(
